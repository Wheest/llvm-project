//===-- NVVMOps.td - NVVM IR dialect op definition file ----*- tablegen -*-===//
//
// Part of the LLVM Project, under the Apache License v2.0 with LLVM Exceptions.
// See https://llvm.org/LICENSE.txt for license information.
// SPDX-License-Identifier: Apache-2.0 WITH LLVM-exception
//
//===----------------------------------------------------------------------===//
//
// This is the NVVM IR operation definition file.
//
//===----------------------------------------------------------------------===//

#ifndef NVVMIR_OPS
#define NVVMIR_OPS

include "mlir/IR/EnumAttr.td"
include "mlir/Dialect/GPU/IR/CompilationAttrInterfaces.td"
include "mlir/Dialect/LLVMIR/LLVMOpBase.td"
include "mlir/Interfaces/SideEffectInterfaces.td"
include "mlir/Dialect/LLVMIR/BasicPtxBuilderInterface.td"

def LLVM_PointerGlobal : LLVM_PointerInAddressSpace<1>;
def LLVM_PointerShared : LLVM_PointerInAddressSpace<3>;

//===----------------------------------------------------------------------===//
// NVVM dialect definitions
//===----------------------------------------------------------------------===//

def NVVM_Dialect : Dialect {
  let name = "nvvm";
  let cppNamespace = "::mlir::NVVM";
  let dependentDialects = ["LLVM::LLVMDialect"];
  let hasOperationAttrVerify = 1;

  let extraClassDeclaration = [{
    /// Get the name of the attribute used to annotate external kernel
    /// functions.
    static StringRef getKernelFuncAttrName() { return "nvvm.kernel"; }
    /// Get the name of the attribute used to annotate max threads required
    /// per CTA for kernel functions.
    static StringRef getMaxntidAttrName() { return "nvvm.maxntid"; }
    /// Get the name of the metadata names for each dimension
    static StringRef getMaxntidXName() { return "maxntidx"; }
    static StringRef getMaxntidYName() { return "maxntidy"; }
    static StringRef getMaxntidZName() { return "maxntidz"; }

    /// Get the name of the attribute used to annotate exact threads required
    /// per CTA for kernel functions.
    static StringRef getReqntidAttrName() { return "nvvm.reqntid"; }
    /// Get the name of the metadata names for each dimension
    static StringRef getReqntidXName() { return "reqntidx"; }
    static StringRef getReqntidYName() { return "reqntidy"; }
    static StringRef getReqntidZName() { return "reqntidz"; }

    /// Get the name of the attribute used to annotate min CTA required
    /// per SM for kernel functions.
    static StringRef getMinctasmAttrName() { return "nvvm.minctasm"; }

    /// Get the name of the attribute used to annotate max number of
    /// registers that can be allocated per thread.
    static StringRef getMaxnregAttrName() { return "nvvm.maxnreg"; }
  }];

  let useDefaultAttributePrinterParser = 1;
}

//===----------------------------------------------------------------------===//
// NVVM op definitions
//===----------------------------------------------------------------------===//

class NVVM_Op<string mnemonic, list<Trait> traits = []> :
  LLVM_OpBase<NVVM_Dialect, mnemonic, traits> {
}

/// Base class that defines BasicPtxBuilderOpInterface.
class NVVM_PTXBuilder_Op<string mnemonic,
  list<Trait> traits = [DeclareOpInterfaceMethods<BasicPtxBuilderOpInterface>]> :
  LLVM_OpBase<NVVM_Dialect, mnemonic, traits> {
}

//===----------------------------------------------------------------------===//
// NVVM attribute definitions
//===----------------------------------------------------------------------===//

class NVVM_Attr<string attrName, string attrMnemonic, list<Trait> traits = []>
    : AttrDef<NVVM_Dialect, attrName, traits> {
  let mnemonic = attrMnemonic;
}

//===----------------------------------------------------------------------===//
// NVVM intrinsic operations
//===----------------------------------------------------------------------===//

class NVVM_IntrOp<string mnem, list<Trait> traits,
                  int numResults>
  : LLVM_IntrOpBase<NVVM_Dialect, mnem, "nvvm_" # !subst(".", "_", mnem),
                    /*list<int> overloadedResults=*/[],
                    /*list<int> overloadedOperands=*/[],
                    traits, numResults>;


//===----------------------------------------------------------------------===//
// NVVM special register op definitions
//===----------------------------------------------------------------------===//

class NVVM_SpecialRegisterOp<string mnemonic, list<Trait> traits = []> :
  NVVM_IntrOp<mnemonic, !listconcat(traits, [Pure]), 1> {
  let arguments = (ins);
  let assemblyFormat = "attr-dict `:` type($res)";
}

//===----------------------------------------------------------------------===//
// Lane index and range
def NVVM_LaneIdOp : NVVM_SpecialRegisterOp<"read.ptx.sreg.laneid">;
def NVVM_WarpSizeOp : NVVM_SpecialRegisterOp<"read.ptx.sreg.warpsize">;

//===----------------------------------------------------------------------===//
// Thread index and range
def NVVM_ThreadIdXOp : NVVM_SpecialRegisterOp<"read.ptx.sreg.tid.x">;
def NVVM_ThreadIdYOp : NVVM_SpecialRegisterOp<"read.ptx.sreg.tid.y">;
def NVVM_ThreadIdZOp : NVVM_SpecialRegisterOp<"read.ptx.sreg.tid.z">;
def NVVM_BlockDimXOp : NVVM_SpecialRegisterOp<"read.ptx.sreg.ntid.x">;
def NVVM_BlockDimYOp : NVVM_SpecialRegisterOp<"read.ptx.sreg.ntid.y">;
def NVVM_BlockDimZOp : NVVM_SpecialRegisterOp<"read.ptx.sreg.ntid.z">;

//===----------------------------------------------------------------------===//
// Block index and range
def NVVM_BlockIdXOp : NVVM_SpecialRegisterOp<"read.ptx.sreg.ctaid.x">;
def NVVM_BlockIdYOp : NVVM_SpecialRegisterOp<"read.ptx.sreg.ctaid.y">;
def NVVM_BlockIdZOp : NVVM_SpecialRegisterOp<"read.ptx.sreg.ctaid.z">;
def NVVM_GridDimXOp : NVVM_SpecialRegisterOp<"read.ptx.sreg.nctaid.x">;
def NVVM_GridDimYOp : NVVM_SpecialRegisterOp<"read.ptx.sreg.nctaid.y">;
def NVVM_GridDimZOp : NVVM_SpecialRegisterOp<"read.ptx.sreg.nctaid.z">;

//===----------------------------------------------------------------------===//
// CTA Cluster index and range
def NVVM_ClusterIdXOp : NVVM_SpecialRegisterOp<"read.ptx.sreg.clusterid.x">;
def NVVM_ClusterIdYOp : NVVM_SpecialRegisterOp<"read.ptx.sreg.clusterid.y">;
def NVVM_ClusterIdZOp : NVVM_SpecialRegisterOp<"read.ptx.sreg.clusterid.z">;
def NVVM_ClusterDimXOp : NVVM_SpecialRegisterOp<"read.ptx.sreg.nclusterid.x">;
def NVVM_ClusterDimYOp : NVVM_SpecialRegisterOp<"read.ptx.sreg.nclusterid.y">;
def NVVM_ClusterDimZOp : NVVM_SpecialRegisterOp<"read.ptx.sreg.nclusterid.z">;


//===----------------------------------------------------------------------===//
// CTA index and range within Cluster
def NVVM_BlockInClusterIdXOp : NVVM_SpecialRegisterOp<"read.ptx.sreg.cluster.ctaid.x">;
def NVVM_BlockInClusterIdYOp : NVVM_SpecialRegisterOp<"read.ptx.sreg.cluster.ctaid.y">;
def NVVM_BlockInClusterIdZOp : NVVM_SpecialRegisterOp<"read.ptx.sreg.cluster.ctaid.z">;
def NVVM_GridInClusterDimXOp : NVVM_SpecialRegisterOp<"read.ptx.sreg.cluster.nctaid.x">;
def NVVM_GridInClusterDimYOp : NVVM_SpecialRegisterOp<"read.ptx.sreg.cluster.nctaid.y">;
def NVVM_GridInClusterDimZOp : NVVM_SpecialRegisterOp<"read.ptx.sreg.cluster.nctaid.z">;

//===----------------------------------------------------------------------===//
// CTA index and across Cluster dimensions
def NVVM_ClusterId : NVVM_SpecialRegisterOp<"read.ptx.sreg.cluster.ctarank">;
def NVVM_ClusterDim : NVVM_SpecialRegisterOp<"read.ptx.sreg.cluster.nctarank">;

//===----------------------------------------------------------------------===//
// Clock registers
def NVVM_ClockOp : NVVM_SpecialRegisterOp<"read.ptx.sreg.clock">;
def NVVM_Clock64Op : NVVM_SpecialRegisterOp<"read.ptx.sreg.clock64">;

//===----------------------------------------------------------------------===//
// NVVM approximate op definitions
//===----------------------------------------------------------------------===//

def NVVM_RcpApproxFtzF32Op : NVVM_IntrOp<"rcp.approx.ftz.f", [Pure], 1> {
  let arguments = (ins F32:$arg);
  let results = (outs F32:$res);
  let assemblyFormat = "$arg attr-dict `:` type($res)";
}

//===----------------------------------------------------------------------===//
// NVVM redux op definitions
//===----------------------------------------------------------------------===//

def ReduxKindNone : I32EnumAttrCase<"NONE", 0, "none">;
def ReduxKindAdd  : I32EnumAttrCase<"ADD", 1, "add">;
def ReduxKindAnd  : I32EnumAttrCase<"AND", 2, "and">;
def ReduxKindMax  : I32EnumAttrCase<"MAX", 3, "max">;
def ReduxKindMin  : I32EnumAttrCase<"MIN", 4, "min">;
def ReduxKindOr   : I32EnumAttrCase<"OR", 5, "or">;
def ReduxKindUmax : I32EnumAttrCase<"UMAX", 6, "umax">;
def ReduxKindUmin : I32EnumAttrCase<"UMIN", 7, "umin">;
def ReduxKindXor  : I32EnumAttrCase<"XOR", 8, "xor">;

/// Enum attribute of the different kinds.
def ReduxKind : I32EnumAttr<"ReduxKind", "NVVM redux kind",
  [ReduxKindAdd, ReduxKindAnd, ReduxKindMax, ReduxKindMin, ReduxKindOr,
    ReduxKindUmax, ReduxKindUmin, ReduxKindXor]> {
  let genSpecializedAttr = 0;
  let cppNamespace = "::mlir::NVVM";
}

def ReduxKindAttr : EnumAttr<NVVM_Dialect, ReduxKind, "redux_kind">;

def NVVM_ReduxOp :
  NVVM_Op<"redux.sync">,
  Results<(outs LLVM_Type:$res)>,
  Arguments<(ins LLVM_Type:$val,
                 ReduxKindAttr:$kind,
                 I32:$mask_and_clamp)> {
  string llvmBuilder = [{
      auto intId = getReduxIntrinsicId($_resultType, $kind);
      $res = createIntrinsicCall(builder, intId, {$val, $mask_and_clamp});
  }];
  let assemblyFormat = [{
    $kind $val `,` $mask_and_clamp  attr-dict `:` type($val) `->` type($res)
   }];
}

//===----------------------------------------------------------------------===//
// NVVM Split arrive/wait barrier
//===----------------------------------------------------------------------===//

/// mbarrier.init instruction with generic pointer type
def NVVM_MBarrierInitOp : NVVM_PTXBuilder_Op<"mbarrier.init">,
  Arguments<(ins LLVM_AnyPointer:$addr, I32:$count, PtxPredicate:$predicate)> {
  string llvmBuilder = [{
      createIntrinsicCall(builder, llvm::Intrinsic::nvvm_mbarrier_init, {$addr, $count});
  }];
  let assemblyFormat = "$addr `,` $count (`,` `predicate` `=` $predicate^)? attr-dict `:` type(operands)";
  let extraClassDeclaration = [{
    bool hasIntrinsic() { if(getPredicate()) return false; return true; }
  }];
  let extraClassDefinition = [{
    std::string $cppClass::getPtx() { return std::string("mbarrier.init.b64 [%0], %1;"); }
  }];
}

/// mbarrier.init instruction with shared pointer type
def NVVM_MBarrierInitSharedOp : NVVM_PTXBuilder_Op<"mbarrier.init.shared">,
  Arguments<(ins LLVM_PointerShared:$addr, I32:$count, PtxPredicate:$predicate)> {
  string llvmBuilder = [{
      createIntrinsicCall(builder, llvm::Intrinsic::nvvm_mbarrier_init_shared, {$addr, $count});
  }];
  let assemblyFormat = "$addr `,` $count (`,` `predicate` `=` $predicate^)? attr-dict `:` type(operands)";
  let extraClassDeclaration = "bool hasIntrinsic() { return !getPredicate(); }";
  let extraClassDefinition = [{
    std::string $cppClass::getPtx() { return std::string("mbarrier.init.shared.b64 [%0], %1;"); }
  }];
}

def NVVM_MBarrierInvalOp : NVVM_Op<"mbarrier.inval">,
  Arguments<(ins LLVM_AnyPointer:$addr)> {
  string llvmBuilder = [{
      createIntrinsicCall(builder, llvm::Intrinsic::nvvm_mbarrier_inval, {$addr});
  }];
  let assemblyFormat = "$addr attr-dict `:` type(operands)";
}

def NVVM_MBarrierInvalSharedOp : NVVM_Op<"mbarrier.inval.shared">,
  Arguments<(ins LLVM_PointerShared:$addr)> {
  string llvmBuilder = [{
      createIntrinsicCall(builder, llvm::Intrinsic::nvvm_mbarrier_inval_shared, {$addr});
  }];
  let assemblyFormat = "$addr attr-dict `:` type(operands)";
}

def NVVM_MBarrierArriveOp : NVVM_Op<"mbarrier.arrive">,
  Results<(outs LLVM_Type:$res)>,
  Arguments<(ins LLVM_AnyPointer:$addr)> {
  string llvmBuilder = [{
      $res = createIntrinsicCall(builder, llvm::Intrinsic::nvvm_mbarrier_arrive, {$addr});
  }];
  let assemblyFormat = "$addr attr-dict `:` type($addr) `->` type($res)";
}

def NVVM_MBarrierArriveSharedOp : NVVM_Op<"mbarrier.arrive.shared">,
  Results<(outs LLVM_Type:$res)>,
  Arguments<(ins LLVM_PointerShared:$addr)> {
  string llvmBuilder = [{
      $res = createIntrinsicCall(builder, llvm::Intrinsic::nvvm_mbarrier_arrive_shared, {$addr});
  }];
  let assemblyFormat = "$addr attr-dict `:` qualified(type($addr)) `->` type($res)";
}

def NVVM_MBarrierArriveNocompleteOp : NVVM_Op<"mbarrier.arrive.nocomplete">,
  Results<(outs LLVM_Type:$res)>,
  Arguments<(ins LLVM_AnyPointer:$addr, I32:$count)> {
  string llvmBuilder = [{
      $res = createIntrinsicCall(builder, llvm::Intrinsic::nvvm_mbarrier_arrive_noComplete, {$addr, $count});
  }];
  let assemblyFormat = "$addr `,` $count attr-dict `:` type(operands) `->` type($res)";
}

def NVVM_MBarrierArriveNocompleteSharedOp : NVVM_Op<"mbarrier.arrive.nocomplete.shared">,
  Results<(outs LLVM_Type:$res)>,
  Arguments<(ins LLVM_PointerShared:$addr, I32:$count)> {
  string llvmBuilder = [{
      $res = createIntrinsicCall(builder, llvm::Intrinsic::nvvm_mbarrier_arrive_noComplete_shared, {$addr, $count});
  }];
  let assemblyFormat = "$addr `,` $count attr-dict `:` type(operands) `->` type($res)";
}

def NVVM_MBarrierArriveExpectTxOp : NVVM_PTXBuilder_Op<"mbarrier.arrive.expect_tx">,
  Arguments<(ins LLVM_AnyPointer:$addr, I32:$txcount, PtxPredicate:$predicate)> {
  let assemblyFormat = "$addr `,` $txcount (`,` `predicate` `=` $predicate^)? attr-dict `:` type(operands)";
  let extraClassDefinition = [{
    std::string $cppClass::getPtx() { return std::string("mbarrier.arrive.expect_tx.b64 _, [%0], %1;"); }
  }];
}

def NVVM_MBarrierArriveExpectTxSharedOp : NVVM_PTXBuilder_Op<"mbarrier.arrive.expect_tx.shared">,
  Arguments<(ins LLVM_PointerShared:$addr, I32:$txcount, PtxPredicate:$predicate)> {
  let assemblyFormat = "$addr `,` $txcount (`,` `predicate` `=` $predicate^)? attr-dict `:` type(operands)";
  let extraClassDefinition = [{
    std::string $cppClass::getPtx() { return std::string("mbarrier.arrive.expect_tx.shared.b64 _, [%0], %1;"); }
  }];
}

def NVVM_MBarrierTryWaitParityOp : NVVM_PTXBuilder_Op<"mbarrier.try_wait.parity">,
  Arguments<(ins LLVM_AnyPointer:$addr, I32:$phase, I32:$ticks)> {
  let assemblyFormat = "$addr `,` $phase `,` $ticks attr-dict `:` type(operands)";
  let extraClassDefinition = [{
    std::string $cppClass::getPtx() {
      return std::string(
        "{\n\t"
        ".reg .pred       P1; \n\t"
        "LAB_WAIT: \n\t"
        "mbarrier.try_wait.parity.b64 P1, [%0], %1, %2; \n\t"
        "@P1 bra.uni DONE; \n\t"
        "bra.uni     LAB_WAIT; \n\t"
        "DONE: \n\t"
        "}"
      );
    }
  }];
}

def NVVM_MBarrierTryWaitParitySharedOp : NVVM_PTXBuilder_Op<"mbarrier.try_wait.parity.shared">,
  Arguments<(ins LLVM_PointerShared:$addr, I32:$phase, I32:$ticks)> {
  let assemblyFormat = "$addr `,` $phase `,` $ticks attr-dict `:` type(operands)";
  let extraClassDefinition = [{
    std::string $cppClass::getPtx() {
      return std::string(
        "{\n\t"
        ".reg .pred       P1; \n\t"
        "LAB_WAIT: \n\t"
        "mbarrier.try_wait.parity.shared.b64 P1, [%0], %1, %2; \n\t"
        "@P1 bra.uni DONE; \n\t"
        "bra.uni     LAB_WAIT; \n\t"
        "DONE: \n\t"
        "}"
      );
    }
  }];
}

def NVVM_MBarrierTestWaitOp : NVVM_Op<"mbarrier.test.wait">,
  Results<(outs LLVM_Type:$res)>,
  Arguments<(ins LLVM_AnyPointer:$addr, LLVM_Type:$state)> {
  string llvmBuilder = [{
      $res = createIntrinsicCall(builder, llvm::Intrinsic::nvvm_mbarrier_test_wait, {$addr, $state});
  }];
  let assemblyFormat = "$addr `,` $state attr-dict `:` type(operands) `->` type($res)";
}

def NVVM_MBarrierTestWaitSharedOp : NVVM_Op<"mbarrier.test.wait.shared">,
  Results<(outs LLVM_Type:$res)>,
  Arguments<(ins LLVM_PointerShared:$addr, LLVM_Type:$state)> {
  string llvmBuilder = [{
      $res = createIntrinsicCall(builder, llvm::Intrinsic::nvvm_mbarrier_test_wait_shared, {$addr, $state});
  }];
  let assemblyFormat = "$addr `,` $state attr-dict `:` type(operands) `->` type($res)";
}

//===----------------------------------------------------------------------===//
// NVVM synchronization op definitions
//===----------------------------------------------------------------------===//

def NVVM_Barrier0Op : NVVM_Op<"barrier0"> {
  string llvmBuilder = [{
      createIntrinsicCall(builder, llvm::Intrinsic::nvvm_barrier0);
  }];
  let assemblyFormat = "attr-dict";
}

def NVVM_ClusterArriveOp : NVVM_Op<"cluster.arrive"> {
  let arguments = (ins OptionalAttr<UnitAttr>:$aligned);

  let summary = "Cluster Barrier Arrive Op";
  let description = [{
    The `cluster.arrive` can be used by the threads within the cluster for synchronization and
    communication. The `cluster.arrive` instruction marks the warps' arrival at the barrier
    without causing the executing thread to wait for other participating threads.

    The `aligned` attribute, when provided, generates the .aligned version of the PTX instruction.

    [For more information, see PTX ISA]
    (https://docs.nvidia.com/cuda/parallel-thread-execution/index.html#parallel-synchronization-and-communication-instructions-barrier-cluster)
  }];

  string llvmBuilder = [{
      if ($aligned)
        createIntrinsicCall(builder, llvm::Intrinsic::nvvm_barrier_cluster_arrive_aligned);
      else
        createIntrinsicCall(builder, llvm::Intrinsic::nvvm_barrier_cluster_arrive);
  }];
  let assemblyFormat = "attr-dict";
}

def NVVM_ClusterArriveRelaxedOp : NVVM_Op<"cluster.arrive.relaxed"> {
  let arguments = (ins OptionalAttr<UnitAttr>:$aligned);

  let summary = "Cluster Barrier Relaxed Arrive Op";
  let description = [{
    The `cluster.arrive` can be used by the threads within the cluster for synchronization and
    communication. The `cluster.arrive` instruction marks the warps' arrival at the barrier
    without causing the executing thread to wait for other participating threads.

    The `aligned` attribute, when provided, generates the .aligned version of the PTX instruction.
    The .relaxed qualifier on `cluster.arrive` specifies that there are no memory
    ordering and visibility guarantees provided for the memory accesses performed prior to
    `cluster.arrive`.

    [For more information, see PTX ISA]
    (https://docs.nvidia.com/cuda/parallel-thread-execution/index.html#parallel-synchronization-and-communication-instructions-barrier-cluster)
  }];

  string llvmBuilder = [{
      if ($aligned)
        createIntrinsicCall(builder, llvm::Intrinsic::nvvm_barrier_cluster_arrive_relaxed_aligned);
      else
        createIntrinsicCall(builder, llvm::Intrinsic::nvvm_barrier_cluster_arrive_relaxed);
  }];
  let assemblyFormat = "attr-dict";
}

def NVVM_ClusterWaitOp : NVVM_Op<"cluster.wait"> {
  let arguments = (ins OptionalAttr<UnitAttr>:$aligned);

  let summary = "Cluster Barrier Wait Op";
  let description = [{
    The `cluster.wait` causes the executing thread to wait for all non-exited threads
    of the cluster to perform `cluster.arrive`. The `aligned` attribute, when provided,
    generates the .aligned version of the PTX instruction.

    [For more information, see PTX ISA]
    (https://docs.nvidia.com/cuda/parallel-thread-execution/index.html#parallel-synchronization-and-communication-instructions-barrier-cluster)
  }];

  string llvmBuilder = [{
      if ($aligned)
        createIntrinsicCall(builder, llvm::Intrinsic::nvvm_barrier_cluster_wait_aligned);
      else
        createIntrinsicCall(builder, llvm::Intrinsic::nvvm_barrier_cluster_wait);
  }];
  let assemblyFormat = "attr-dict";
}

def NVVM_FenceScClusterOp : NVVM_Op<"fence.sc.cluster"> {
  string llvmBuilder = [{
      createIntrinsicCall(builder, llvm::Intrinsic::nvvm_fence_sc_cluster);
  }];
  let assemblyFormat = "attr-dict";
}

def SharedSpaceCTA : I32EnumAttrCase<"shared_cta", 0, "cta">;
def SharedSpaceCluster   : I32EnumAttrCase<"shared_cluster", 1, "cluster">;
def SharedSpace : I32EnumAttr<"SharedSpace", "Shared memory space",
  [SharedSpaceCTA, SharedSpaceCluster]> {
  let genSpecializedAttr = 0;
  let cppNamespace = "::mlir::NVVM";
}
def SharedSpaceAttr : EnumAttr<NVVM_Dialect, SharedSpace, "shared_space"> {
  let assemblyFormat = "`<` $value `>`";
}

def ProxyAlias : I32EnumAttrCase<"alias", 0, "alias">;
def ProxyAsync   : I32EnumAttrCase<"async", 1, "async">;
def ProxyAsyncGlobal   : I32EnumAttrCase<"async_global", 2, "async.global">;
def ProxyAsyncShared   : I32EnumAttrCase<"async_shared", 3, "async.shared">;
def ProxyKind : I32EnumAttr<"ProxyKind", "Proxy kind",
  [ProxyAlias, ProxyAsync, ProxyAsyncGlobal, ProxyAsyncShared]> {
  let genSpecializedAttr = 0;
  let cppNamespace = "::mlir::NVVM";
}

def ProxyKindAttr : EnumAttr<NVVM_Dialect, ProxyKind, "proxy_kind"> {
  let assemblyFormat = "`<` $value `>`";
}

def NVVM_FenceProxyOp : NVVM_PTXBuilder_Op<"fence.proxy">,
  Arguments<(ins ProxyKindAttr:$kind,
                 OptionalAttr<SharedSpaceAttr>:$space)> {
  let description = [{
    Fence operation with proxy to establish an ordering between memory accesses
    that may happen through different proxies.
    [For more information, see PTX ISA]
    (https://docs.nvidia.com/cuda/parallel-thread-execution/index.html#parallel-synchronization-and-communication-instructions-membar)
  }];

  let assemblyFormat = "attr-dict";
  let extraClassDefinition = [{
    std::string $cppClass::getPtx() {
      std::string ptx = "fence.proxy.";
      ptx += stringifyProxyKind(getKind());
      if(getKind() == NVVM::ProxyKind::async_shared)
        { ptx += "::"; ptx += stringifySharedSpace(getSpace().value()); }
      ptx += ";";
      return ptx;
    }
  }];
  let hasVerifier = 1;
}

def SetMaxRegisterActionIncrease : I32EnumAttrCase<"increase", 0>;
def SetMaxRegisterActionDecrease   : I32EnumAttrCase<"decrease", 1>;
def SetMaxRegisterAction : I32EnumAttr<"SetMaxRegisterAction", "NVVM set max register action",
  [SetMaxRegisterActionDecrease, SetMaxRegisterActionIncrease]> {
  let genSpecializedAttr = 0;
  let cppNamespace = "::mlir::NVVM";
}
def SetMaxRegisterActionAttr : EnumAttr<NVVM_Dialect, SetMaxRegisterAction, "action">;

def NVVM_SetMaxRegisterOp : NVVM_Op<"setmaxregister"> {
  let arguments = (ins I32Attr:$regCount, SetMaxRegisterActionAttr:$action);
  let assemblyFormat = "$action $regCount attr-dict";
  let hasVerifier = 1;
  string llvmBuilder = [{
    auto intId = (op.getAction() == NVVM::SetMaxRegisterAction::increase) ?
      llvm::Intrinsic::nvvm_setmaxnreg_inc_sync_aligned_u32 :
      llvm::Intrinsic::nvvm_setmaxnreg_dec_sync_aligned_u32;

    createIntrinsicCall(builder, intId, builder.getInt32($regCount));
  }];
}

def NVVM_FenceMbarrierInitOp : NVVM_PTXBuilder_Op<"fence.mbarrier.init"> {
  let arguments = (ins );
    let description = [{
    Fence operation that applies on the prior nvvm.mbarrier.init
    [For more information, see PTX ISA]
    (https://docs.nvidia.com/cuda/parallel-thread-execution/index.html#parallel-synchronization-and-communication-instructions-membar)
  }];

  let assemblyFormat = "attr-dict";
  let extraClassDefinition = [{
    std::string $cppClass::getPtx() {
      return std::string("fence.mbarrier_init.release.cluster;");
    }
  }];
}

def ShflKindBfly : I32EnumAttrCase<"bfly", 0>;
def ShflKindUp   : I32EnumAttrCase<"up", 1>;
def ShflKindDown : I32EnumAttrCase<"down", 2>;
def ShflKindIdx  : I32EnumAttrCase<"idx", 3>;

/// Enum attribute of the different shuffle kinds.
def ShflKind : I32EnumAttr<"ShflKind", "NVVM shuffle kind",
  [ShflKindBfly, ShflKindUp, ShflKindDown, ShflKindIdx]> {
  let genSpecializedAttr = 0;
  let cppNamespace = "::mlir::NVVM";
}
def ShflKindAttr : EnumAttr<NVVM_Dialect, ShflKind, "shfl_kind">;

def NVVM_ShflOp :
  NVVM_Op<"shfl.sync">,
  Results<(outs LLVM_Type:$res)>,
  Arguments<(ins I32:$dst,
                 LLVM_Type:$val,
                 I32:$offset,
                 I32:$mask_and_clamp,
                 ShflKindAttr:$kind,
                 OptionalAttr<UnitAttr>:$return_value_and_is_valid)> {
  string llvmBuilder = [{
      auto intId = getShflIntrinsicId(
          $_resultType, $kind, static_cast<bool>($return_value_and_is_valid));
      $res = createIntrinsicCall(builder,
          intId, {$dst, $val, $offset, $mask_and_clamp});
  }];
  let assemblyFormat = [{
    $kind $dst `,` $val `,` $offset `,` $mask_and_clamp  attr-dict
     `:` type($val) `->` type($res)
   }];
   let hasVerifier = 1;
}

def NVVM_VoteBallotOp :
  NVVM_Op<"vote.ballot.sync">,
  Results<(outs LLVM_Type:$res)>,
  Arguments<(ins LLVM_Type:$mask, LLVM_Type:$pred)> {
  string llvmBuilder = [{
      $res = createIntrinsicCall(builder,
            llvm::Intrinsic::nvvm_vote_ballot_sync, {$mask, $pred});
  }];
  let hasCustomAssemblyFormat = 1;
}

def NVVM_SyncWarpOp :
  NVVM_Op<"bar.warp.sync">,
  Arguments<(ins LLVM_Type:$mask)> {
  string llvmBuilder = [{
      createIntrinsicCall(builder, llvm::Intrinsic::nvvm_bar_warp_sync, {$mask});
  }];
  let assemblyFormat = "$mask attr-dict `:` type($mask)";
}


def NVVM_ElectSyncOp : NVVM_Op<"elect.sync",
                  [DeclareOpInterfaceMethods<BasicPtxBuilderOpInterface>]>
{
  let results = (outs I1:$pred);
  let assemblyFormat = "attr-dict `->` type(results)";
  let extraClassDefinition = [{
    std::string $cppClass::getPtx() {
      return std::string(
        "{                                  \n"
        ".reg .u32 rx;                      \n"
        ".reg .pred px;                     \n"
        " mov.pred %0, 0;                   \n"
        "    elect.sync rx | px, 0xFFFFFFFF;\n"
        "@px mov.pred %0, 1;                \n"
        "}\n"
      );
    }
  }];
}

def LoadCacheModifierCA : I32EnumAttrCase<"CA", 0, "ca">;
def LoadCacheModifierCG : I32EnumAttrCase<"CG", 1, "cg">;
def LoadCacheModifierCS : I32EnumAttrCase<"CS", 2, "cs">;
def LoadCacheModifierLU : I32EnumAttrCase<"LU", 3, "lu">;
def LoadCacheModifierCV : I32EnumAttrCase<"CV", 4, "cv">;

/// Enum attribute of the different kinds.
def LoadCacheModifierKind : I32EnumAttr<"LoadCacheModifierKind",
                                "NVVM load cache modifier kind",
  [LoadCacheModifierCA, LoadCacheModifierCG, LoadCacheModifierCS,
    LoadCacheModifierLU, LoadCacheModifierCV]> {
  let genSpecializedAttr = 0;
  let cppNamespace = "::mlir::NVVM";
  let description = [{
    Enum attribute of the different kinds of cache operators for load instructions.

    [For more information, see PTX ISA](https://docs.nvidia.com/cuda/parallel-thread-execution/#id62)
  }];
}

def LoadCacheModifierAttr : EnumAttr<NVVM_Dialect, LoadCacheModifierKind, "load_cache_modifier">;

def NVVM_CpAsyncOp : NVVM_PTXBuilder_Op<"cp.async.shared.global">,
  Arguments<(ins LLVM_PointerShared:$dst,
                 LLVM_PointerGlobal:$src,
                 I32Attr:$size,
                 LoadCacheModifierAttr:$modifier,
                 Optional<LLVM_Type>:$cpSize)> {
  string llvmBuilder = [{
      llvm::Intrinsic::ID id;
      switch ($size) {
        case 4:
          id = llvm::Intrinsic::nvvm_cp_async_ca_shared_global_4;
          break;
        case 8:
          id = llvm::Intrinsic::nvvm_cp_async_ca_shared_global_8;
          break;
        case 16:
          if($modifier == NVVM::LoadCacheModifierKind::CG)
            id = llvm::Intrinsic::nvvm_cp_async_cg_shared_global_16;
          else if($modifier == NVVM::LoadCacheModifierKind::CA)
            id = llvm::Intrinsic::nvvm_cp_async_ca_shared_global_16;
          else
            llvm_unreachable("unsupported cache modifier");
          break;
        default:
          llvm_unreachable("unsupported async copy size");
      }
      createIntrinsicCall(builder, id, {$dst, $src});
  }];
  let assemblyFormat = "$dst `,` $src `,` $size `,` `cache` `=` $modifier (`,` $cpSize^)? attr-dict `:` type(operands)";
  let hasVerifier = 1;
  let extraClassDeclaration = [{
    bool hasIntrinsic() { if(getCpSize()) return false; return true; }

    void getAsmValues(RewriterBase &rewriter,
        llvm::SmallVectorImpl<std::pair<mlir::Value, mlir::NVVM::PTXRegisterMod>> &asmValues) {
      asmValues.push_back({getDst(), PTXRegisterMod::Read});
      asmValues.push_back({getSrc(), PTXRegisterMod::Read});
      asmValues.push_back({makeConstantI32(rewriter, getSize()), PTXRegisterMod::Read});
      asmValues.push_back({getCpSize(), PTXRegisterMod::Read});
    }
  }];
  let extraClassDefinition = [{
    std::string $cppClass::getPtx() {
      if(getModifier() == NVVM::LoadCacheModifierKind::CG)
        return std::string("cp.async.cg.shared.global [%0], [%1], %2, %3;\n");
      if(getModifier() == NVVM::LoadCacheModifierKind::CA)
        return std::string("cp.async.ca.shared.global [%0], [%1], %2, %3;\n");
      llvm_unreachable("unsupported cache modifier");
    }
  }];
}

def NVVM_CpAsyncCommitGroupOp : NVVM_Op<"cp.async.commit.group"> {
  string llvmBuilder = [{
      createIntrinsicCall(builder, llvm::Intrinsic::nvvm_cp_async_commit_group);
  }];
  let assemblyFormat = "attr-dict";
}

def NVVM_CpAsyncWaitGroupOp : NVVM_Op<"cp.async.wait.group">,
  Arguments<(ins I32Attr:$n)> {
  string llvmBuilder = [{
      createIntrinsicCall(
        builder,
        llvm::Intrinsic::nvvm_cp_async_wait_group,
        llvm::ConstantInt::get(
          llvm::Type::getInt32Ty(moduleTranslation.getLLVMContext()),
          $n));
  }];
  let assemblyFormat = "$n attr-dict";
}

def NVVM_CpAsyncMBarrierArriveOp : NVVM_Op<"cp.async.mbarrier.arrive"> {
  let summary = "NVVM Dialect Op for cp.async.mbarrier.arrive";
  let description = [{
    The `cp.async.mbarrier.arrive` Op makes the mbarrier object track
    all prior cp.async operations initiated by the executing thread.
    The `addr` operand specifies the address of the mbarrier object
    in generic address space. The `noinc` attr impacts how the
    mbarrier's state is updated.
    [For more information, refer PTX ISA]
    (https://docs.nvidia.com/cuda/parallel-thread-execution/index.html#parallel-synchronization-and-communication-instructions-cp-async-mbarrier-arrive)
  }];
  let assemblyFormat = "$addr attr-dict `:` type(operands)";

  let arguments = (ins
    LLVM_AnyPointer:$addr, DefaultValuedAttr<I1Attr, "0">:$noinc);

  string llvmBuilder = [{
    auto intId = $noinc ?
      llvm::Intrinsic::nvvm_cp_async_mbarrier_arrive_noinc :
      llvm::Intrinsic::nvvm_cp_async_mbarrier_arrive;

    createIntrinsicCall(builder, intId, {$addr});
  }];
}

def NVVM_CpAsyncMBarrierArriveSharedOp : NVVM_Op<"cp.async.mbarrier.arrive.shared"> {
  let summary = "NVVM Dialect Op for cp.async.mbarrier.arrive.shared";
  let description = [{
    The `cp.async.mbarrier.arrive.shared` Op makes the mbarrier object
    track all prior cp.async operations initiated by the executing thread.
    The `addr` operand specifies the address of the mbarrier object in
    shared memory. The `noinc` attr impacts how the mbarrier's state
    is updated. [For more information, refer PTX ISA]
    (https://docs.nvidia.com/cuda/parallel-thread-execution/index.html#parallel-synchronization-and-communication-instructions-cp-async-mbarrier-arrive)
  }];
  let assemblyFormat = "$addr attr-dict `:` type(operands)";

  let arguments = (ins
    LLVM_PointerShared:$addr, DefaultValuedAttr<I1Attr, "0">:$noinc);

  string llvmBuilder = [{
    auto intId = $noinc ?
      llvm::Intrinsic::nvvm_cp_async_mbarrier_arrive_noinc_shared :
      llvm::Intrinsic::nvvm_cp_async_mbarrier_arrive_shared;

    createIntrinsicCall(builder, intId, {$addr});
  }];
}

/// Helpers to instantiate different version of wmma intrinsics.
/// This matches the hierarchy used in IntrinsicsNVVM.td to define all the
/// combinations of the intrinsics.
class GEOM<int M, int N, int K> {
  int m = M;
  int n = N;
  int k = K;
}

/// Class containing information about valid mma matrix types.
class WMMA_REGS<GEOM Geom, string Frag, string PtxEltType> {
  int m = Geom.m;
  int n = Geom.n;
  int k = Geom.k;
  string geom = "m"#Geom.m#"n"#Geom.n#"k"#Geom.k;
  string frag = Frag;
  string ptx_elt_type = PtxEltType;
  string gft = geom#":"#Frag#":"#ptx_elt_type;
}

//// Generate enum value of the mma.load/mma.store intrinsic.
class WMMA_NAME_LDST<string Op, WMMA_REGS Frag, string Layout, int WithStride> {
  string id =   "llvm::Intrinsic::nvvm_wmma"
                # "_" # Frag.geom
                # "_" # Op
                # "_" # Frag.frag
                # "_" # Frag.ptx_elt_type
                # "_" # Layout
                # !if(WithStride, "_stride", "");
}

/// Generate the signature part of the mma intrinsic name.
class MMA_SIGNATURE<WMMA_REGS A, WMMA_REGS B, WMMA_REGS C, WMMA_REGS D> {
  list<WMMA_REGS> id_frags = !cond(
     // FP16 ops are identified by accumulator & result type.
     !eq(A.ptx_elt_type, "f16") : [D, C],
     // other ops are identified by input types.
     !ne(A.ptx_elt_type, B.ptx_elt_type): [A, B],
     true: [A]
     );
   string ret = !foldl("", id_frags, a, b, !strconcat(a, "_", b.ptx_elt_type));
}

/// Generate enum value of the wmma.mma intrinsic.
class WMMA_NAME<string Op, string ALayout, string BLayout, WMMA_REGS A,
  WMMA_REGS B, WMMA_REGS C, WMMA_REGS D> {
  string signature = MMA_SIGNATURE<A, B, C, D>.ret;
  string id =   "llvm::Intrinsic::nvvm_wmma"
                # "_" # A.geom
                # "_" # Op
                # "_" # ALayout
                # "_" # BLayout
                # signature;
}

// Generates list of 4-tuples of WMMA_REGS representing a valid MMA op.
//   Geom: list of supported geometries.
//   TypeN: PTX type of the corresponding fragment's element.
//   TypeB and TypeD may be empty if it must match that of TypeA or TypeC.
class MMA_OPS<list<GEOM> Geom, list<string> TypeA, list<string> TypeB,
            list<string> TypeC, list<string> TypeD> {
  list<list<WMMA_REGS>> ret =
     !foldl([]<list<WMMA_REGS>>, Geom, t1, geom, !listconcat(t1,
     !foldl([]<list<WMMA_REGS>>, TypeA, t2, type_a, !listconcat(t2,
     !foldl([]<list<WMMA_REGS>>, !if(!size(TypeB), TypeB, [type_a]), t3, type_b, !listconcat(t3,
     !foldl([]<list<WMMA_REGS>>, TypeC, t4, type_c, !listconcat(t4,
     !foldl([]<list<WMMA_REGS>>, !if(!size(TypeD), TypeD, [type_c]), t5, type_d, !listconcat(t5,
            [[WMMA_REGS<geom, "a", type_a>,
              WMMA_REGS<geom, "b", type_b>,
              WMMA_REGS<geom, "c", type_c>,
              WMMA_REGS<geom, "d", type_d>]]))))))))));
   // Debugging aid for readable representation of the list above.
   list<list<string>> ops = !foreach(x, ret, [x[0].gft, x[1].gft, x[2].gft, x[3].gft]);
}

/// Creates a list of combinations of load/store operations supported.
class MMA_LDST_OPS<list<GEOM> Geom, list<string> Frags, list<string> Types> {
  list<WMMA_REGS> ret =
     !foldl([]<WMMA_REGS>, Geom, t1, geom, !listconcat(t1,
     !foldl([]<WMMA_REGS>, Frags, t2, frag, !listconcat(t2,
     !foldl([]<WMMA_REGS>, Types, t3, type, !listconcat(t3,
            [WMMA_REGS<geom, frag, type>]))))));
   // Debugging aid for readable representation of the list above.
   list<string> ops = !foreach(x, ret, x.gft);
}

// Creates list of valid combinations of fragments. This is a subset of what
// llvm supports and can be extended as needed.
class NVVM_MMA_OPS {
  // "wmma" operations
  list<list<WMMA_REGS>> tf32_wmma_ops = MMA_OPS<
            [GEOM<16, 16, 8>],
            ["tf32"], [], ["f32"], []>.ret;
  list<list<WMMA_REGS>> fp_wmma_ops = MMA_OPS<
            [GEOM<16, 16, 16>, GEOM<32, 8, 16>, GEOM<8, 32, 16>],
            ["f16"], [], ["f16", "f32"], []>.ret;
  list<list<WMMA_REGS>> i8_wmma_ops = MMA_OPS<
            [GEOM<16, 16, 16>, GEOM<32, 8, 16>, GEOM<8, 32, 16>],
            ["s8","u8"], [], ["s32"], []>.ret;
  list<list<WMMA_REGS>> all_wmma_ops = !listconcat(
            tf32_wmma_ops,
            fp_wmma_ops,
            i8_wmma_ops);

  list<WMMA_REGS> ldst_ab_ops = MMA_LDST_OPS<
            [GEOM<16, 16, 16>, GEOM<32, 8, 16>, GEOM<8, 32, 16>],
            ["a", "b"], ["f16","s8","u8"]>.ret;
  list<WMMA_REGS> ldst_cd_ops = MMA_LDST_OPS<
            [GEOM<16, 16, 16>, GEOM<32, 8, 16>, GEOM<8, 32, 16>],
            ["c", "d"], ["f16", "f32","s32"]>.ret;
  list<WMMA_REGS> ldst_tf32_ab_ops = MMA_LDST_OPS<
            [GEOM<16, 16, 8>],
            ["a", "b"], ["tf32"]>.ret;
  list<WMMA_REGS> ldst_tf32_cd_ops = MMA_LDST_OPS<
            [GEOM<16, 16, 8>],
            ["c", "d"], ["f32"]>.ret;
  list<WMMA_REGS> all_ldst_ops = !listconcat(ldst_ab_ops, ldst_cd_ops,
                                             ldst_tf32_ab_ops,
                                             ldst_tf32_cd_ops);
  // Separate A/B/C fragments (loads) from D (stores).
  list<WMMA_REGS> all_ld_ops = !filter(op, all_ldst_ops, !ne(op.frag, "d"));
  list<WMMA_REGS> all_st_ops = !filter(op, all_ldst_ops, !eq(op.frag, "d"));

  // "mma_sync" operations
  list<list<WMMA_REGS>> tf32_mma_ops = MMA_OPS<
            [GEOM<16,8,4>, GEOM<16,8,8>],
            ["tf32"], [], ["f32"], []>.ret;
  list<list<WMMA_REGS>> bf16_mma_ops = MMA_OPS<
            [GEOM<16,8,16>, GEOM<16,8,8>],
            ["bf16"], [], ["f32"], []>.ret;
  list<list<WMMA_REGS>> f64_mma_ops = MMA_OPS<
            [GEOM<8,8,4>],
            ["f64"], [], ["f64"], []>.ret;
  list<list<WMMA_REGS>> fp_mma_ops = MMA_OPS<
            [GEOM<8,8,4>, GEOM<16,8,8>, GEOM<16,8,16>],
            ["f16"], [], ["f16", "f32"], ["f16", "f32"]>.ret;
  list<list<WMMA_REGS>> int_mma_ops = MMA_OPS<
            [GEOM<8,8,16>, GEOM<16,8,16>, GEOM<16,8,32>],
            ["s8", "u8"], ["s8", "u8"], ["s32"], []>.ret;
  list<list<WMMA_REGS>> subint_mma_ops = MMA_OPS<
            [GEOM<8,8,32>, GEOM<16,8,32>, GEOM<16,8,64>],
            ["s4", "u4"], ["s4", "u4"], ["s32"], []>.ret;
  list<list<WMMA_REGS>> bit_mma_ops = MMA_OPS<
            [GEOM<8,8,128>, GEOM<16,8,128>, GEOM<16,8,256>],
            ["b1"], [], ["s32"], []>.ret;
  list<list<WMMA_REGS>> all_mma_sync_ops = !listconcat(
            tf32_mma_ops, bf16_mma_ops, f64_mma_ops,
            fp_mma_ops, int_mma_ops, subint_mma_ops, bit_mma_ops);
}

def NVVM_MMA_OPS : NVVM_MMA_OPS;

/// Helper to create the mapping between the configuration and the store
/// intrinsic enum value.
class MMA_ST_INTR<string op> {
  list<list<string>> cond0 = !foreach(frag, NVVM_MMA_OPS.all_st_ops,
                                !foreach(layout, ["row", "col"],
  "if (layout == \"" # layout #  "\" && m == " # frag.m # " &&"
  "    n == " #frag.n # " && k == " # frag.k # " && \"" #
       frag.ptx_elt_type # "\" == eltype)"
  "  return " #WMMA_NAME_LDST<op, frag, layout, 1>.id #";"));
  string id = !foldl("",
                !foldl([""], cond0, acc, el, !listconcat(acc, el)),
                acc1, el1, acc1 # "\n" # el1);
}

/// Helper to map a mxk shape to a supported mxnxk matrix type. This will return
/// the n value of the supported configuration.
class MMA_ST_INFER_N<list<WMMA_REGS> ldst> {
  list<string> cond = !foreach(frag, ldst,
  "if (m == " # frag.m # " && k == " #frag.k # " && \"" #
       frag.ptx_elt_type # "\" == eltype)"
  "  return "# frag.n #";");
  string id = !foldl("", cond, acc, el, acc # "\n" # el);
}

/// Helper to map a kxn shape to a supported mxnxk matrix type. This will return
/// the m value of the supported configuration.
class MMA_ST_INFER_M<list<WMMA_REGS> ldst> {
  list<string> cond = !foreach(frag, ldst,
  "if (n == " # frag.n # " && k == " #frag.k # " && \"" #
       frag.ptx_elt_type # "\" == eltype)"
  "  return "# frag.m #";");
  string id = !foldl("", cond, acc, el, acc # "\n" # el);
}

/// Helper to map a mxn shape to a supported mxnxk matrix type. This will return
/// the k value of the supported configuration.
class MMA_ST_INFER_K<list<WMMA_REGS> ldst> {
  list<string> cond = !foreach(frag, ldst,
  "if (m == " # frag.m # " && n == " #frag.n # " && \"" #
       frag.ptx_elt_type # "\" == eltype)"
  "  return "# frag.k #";");
  string id = !foldl("", cond, acc, el, acc # "\n" # el);
}

/// Helper to create the mapping between the configuration and the load
/// intrinsic enum value.
class MMA_LD_INTR<string op> {
  list<list<string>> cond0 = !foreach(frag, NVVM_MMA_OPS.all_ld_ops,
                                !foreach(layout, ["row", "col"],
  "if (layout == \"" # layout #  "\" && m == " # frag.m # " &&"
  "    n == " #frag.n # " && k == " # frag.k # " && \"" #
       frag.ptx_elt_type # "\" == eltype && frag == \""#frag.frag#"\")"
  "  return "# WMMA_NAME_LDST<op, frag, layout, 1>.id #";"));
  string id = !foldl("",
                !foldl([""], cond0, acc, el, !listconcat(acc, el)),
                acc1, el1, acc1 # "\n" # el1);
}

/// Helper to create the mapping between the configuration and the wmma.mma
/// intrinsic enum value.
class MMA_MMA_INTR<string opName> {
  list<list<list<string>>> cond0 =
    !foreach(op, NVVM_MMA_OPS.all_wmma_ops,
      !foreach(layoutA, ["row", "col"],
        !foreach(layoutB, ["row", "col"],
  "if (layoutA == \"" # layoutA #  "\" && layoutB == \"" # layoutB #  "\" && "
  "    m == " # op[0].m # " && n == " #op[0].n # " && k == " # op[0].k #
  "    && \"" # op[0].ptx_elt_type # "\" == eltypeA && \""
   # op[3].ptx_elt_type # "\" == eltypeB)"
  "  return " #
       WMMA_NAME<opName, layoutA, layoutB, op[0], op[1], op[2], op[3]>.id # ";")));
  list<string> f = !foldl([""],
                     !foldl([[""]], cond0, acc, el, !listconcat(acc, el)),
                          acc1, el1, !listconcat(acc1, el1));
  string id = !foldl("", f, acc, el, acc # "\n" # el);
}

/// Enum attribute for binary (b1) MMA operation type
def MMAB1OpNone : I32EnumAttrCase<"none", 0>;
def MMAB1OpXorPopc : I32EnumAttrCase<"xor_popc", 1>;
def MMAB1OpAndPopc : I32EnumAttrCase<"and_popc", 2>;
def MMAB1Op : I32EnumAttr<"MMAB1Op", "MMA binary operations",
  [MMAB1OpNone, MMAB1OpXorPopc, MMAB1OpAndPopc]> {
  let genSpecializedAttr = 0;
  let cppNamespace = "::mlir::NVVM";
}
def MMAB1OpAttr : EnumAttr<NVVM_Dialect, MMAB1Op, "mma_b1op"> {
  let assemblyFormat = "`<` $value `>`";
}

/// Enum attribute type for the overflow behavior of MMA integer operations
def MMAIntOverflowWrap : I32EnumAttrCase<"wrapped", 0>;
def MMAIntOverflowSat : I32EnumAttrCase<"satfinite", 1>;
def MMAIntOverflow : I32EnumAttr<"MMAIntOverflow", "MMA overflow options",
  [MMAIntOverflowSat, MMAIntOverflowWrap]> {
  let genSpecializedAttr = 0;
  let cppNamespace = "::mlir::NVVM";
}
def MMAIntOverflowAttr : EnumAttr<NVVM_Dialect, MMAIntOverflow, "mma_int_overflow"> {
  let assemblyFormat = "`<` $value `>`";
}

/// Attribute to hold the MMA shape
def NVVM_MMAShapeAttr : NVVM_Attr<"MMAShape", "shape"> {
  let summary = "Attribute for MMA operation shape.";
  let parameters = (ins "int":$m, "int":$n, "int":$k);
  let assemblyFormat = "`<` struct(params) `>`";
}

// Returns true if this combination of layout/satf for MMA ops is supported;
// false otherwise.
// E.g.
// if NVVM_MMA_SUPPORTED<...>.ret then
//   def : FOO<>; // The record will only be defined for supported ops.
//
class NVVM_MMA_SUPPORTED<list<WMMA_REGS> frags, string layout_a, string layout_b, int satf> {
  // MMA ops check both layouts.
  string layout = layout_a # ":" # layout_b;
  string a_type = frags[0].ptx_elt_type;
  string b_type = frags[1].ptx_elt_type;
  string c_type = frags[2].ptx_elt_type;
  string d_type = frags[3].ptx_elt_type;
  string geom = frags[0].geom;

  // gcd is a shortcut used to identify instructions that depend on
  // geom+frag_c+frag_d.
  string gcd = geom # ":" # c_type # d_type;
  bit ret = !cond(

    // Limit satf to valid types
    !and(!eq(satf, 1),
         !ne(a_type, "s8"),
         !ne(a_type, "u8"),
         !ne(a_type, "s4"),
         !ne(a_type, "u4")): false,

    // m8n8k4 has no C=f32 D=f16 variant.
    !eq(gcd, "m8n8k4:f32f16"): false,

    // only m8n8k4 for f16 does not require row:col layout
    !and(!ne(layout, "row:col"),
         !or(!ne(geom, "m8n8k4"),
             !ne(a_type, "f16"))) : false,

    // m16n8k8 requires A and B to be the same type and C and D to be the same
    // type.
    !and(!eq(geom, "m16n8k8"),
         !or(!ne(a_type, b_type),
             !ne(c_type, d_type))): false,

    // m16n8k8 requires C and D to be the same type.
    !and(!eq(geom, "m16n8k8"),
         !ne(c_type, d_type)): false,

    // All other are OK.
    true: true
  );
}

// Returns a list of operation suffixes corresponding to possible b1
// multiply-and-accumulate operations for all fragments which have a
// b1 type. For all other fragments, the list returned holds a list
// containing the empty string.
class NVVM_MMA_B1OPS<list<WMMA_REGS> frags> {
  list<string> ret = !cond(
    !eq(frags[0].ptx_elt_type, "b1") : ["xor_popc", "and_popc"],
    true: [""]
  );
}

/// Generate enum value of the mma.sync intrinsic.
class MMA_SYNC_NAME<string ALayout, string BLayout, string b1op, int Satfinite,
               WMMA_REGS A, WMMA_REGS B, WMMA_REGS C, WMMA_REGS D> {
  string signature = MMA_SIGNATURE<A, B, C, D>.ret;
  string id = "llvm::Intrinsic::nvvm_mma"
                # !if(!ne(b1op, ""), "_" # b1op, "")
                # "_" # A.geom
                # "_" # ALayout
                # "_" # BLayout
                # !if(Satfinite, "_satfinite", "")
                # signature;
}

/// Helper to create the mapping between the configuration and the mma.sync
/// intrinsic enum value.
class MMA_SYNC_INTR {
  list<list<list<list<list<string>>>>> cond0 =
    !foreach(op, NVVM_MMA_OPS.all_mma_sync_ops,
      !foreach(layoutA, ["row", "col"],
        !foreach(layoutB, ["row", "col"],
          !foreach (sat, [0, 1],
            !foreach (b1op, NVVM_MMA_B1OPS<op>.ret,
              !if(NVVM_MMA_SUPPORTED<[op[0], op[1], op[2], op[3]],
                                     layoutA, layoutB, sat>.ret,
      "if (layoutA == \"" # layoutA #  "\" && layoutB == \"" # layoutB #  "\" && "
      "    m == " # op[0].m # " && n == " # op[0].n # " && k == " # op[0].k #
      "    && \"" # op[0].ptx_elt_type # "\" == eltypeA && \""
       # op[1].ptx_elt_type # "\" == eltypeB && "
       # " \"" # op[2].ptx_elt_type # "\" == eltypeC && "
       # " \"" # op[3].ptx_elt_type # "\" == eltypeD "
       # " && (sat.has_value()  ? " # sat # " == static_cast<int>(*sat) : true)"
       # !if(!ne(b1op, ""), " && (b1Op.has_value() ? MMAB1Op::" # b1op # " == *b1Op : true)", "") # ")\n"
       # "  return " #
       MMA_SYNC_NAME<layoutA, layoutB, b1op, sat, op[0], op[1], op[2], op[3]>.id # ";",
          "") // if supported
          ) // b1op
        ) // sat
      ) // layoutB
    ) // layoutA
  ); // all_mma_sync_ops
  list<list<list<string>>> f1 = !foldl([[[""]]],
                                  !foldl([[[[""]]]], cond0, acc, el,
                                      !listconcat(acc, el)),
                                    acc1, el1, !listconcat(acc1, el1));
  list<list<string>> f2 = !foldl([[""]], f1, acc1, el1, !listconcat(acc1, el1));
  list<string> f3 = !foldl([""], f2, acc, el, !listconcat(acc, el));
  string id = !foldl("", f3, acc, el, acc # "\n" # el);
}

def MMALayoutRow : I32EnumAttrCase<"row", 0>;
def MMALayoutCol : I32EnumAttrCase<"col", 1>;

/// Enum attribute of the different matrix layout.
def MMALayout : I32EnumAttr<"MMALayout", "NVVM MMA layout",
  [MMALayoutRow, MMALayoutCol]> {
  let genSpecializedAttr = 0;
  let cppNamespace = "::mlir::NVVM";
}
def MMALayoutAttr : EnumAttr<NVVM_Dialect, MMALayout, "mma_layout"> {
  let assemblyFormat = "`<` $value `>`";
}

/// Enum attribute of the different PTX element types used for MMA operands.
def MMATypeF16  : I32EnumAttrCase<"f16", 0>;
def MMATypeF32  : I32EnumAttrCase<"f32", 1>;
def MMATypeTF32 : I32EnumAttrCase<"tf32", 2>;
def MMATypeU8 : I32EnumAttrCase<"u8", 3>;
def MMATypeS8 : I32EnumAttrCase<"s8", 4>;
def MMATypeS32 : I32EnumAttrCase<"s32", 5>;
def MMATypeB1 : I32EnumAttrCase<"b1", 6>;
def MMATypeU4 : I32EnumAttrCase<"u4", 7>;
def MMATypeS4 : I32EnumAttrCase<"s4", 8>;
def MMATypeBF16 : I32EnumAttrCase<"bf16", 9>;
def MMATypeF64 : I32EnumAttrCase<"f64", 10>;

def MMATypes : I32EnumAttr<"MMATypes", "NVVM MMA types",
  [MMATypeF16, MMATypeF32, MMATypeTF32,
  MMATypeBF16, MMATypeS8, MMATypeU8,
  MMATypeS32, MMATypeS4, MMATypeU4,
  MMATypeB1, MMATypeF64]> {
  let genSpecializedAttr = 0;
  let cppNamespace = "::mlir::NVVM";
}
def MMATypesAttr : EnumAttr<NVVM_Dialect, MMATypes, "mma_type"> {
  let assemblyFormat = "`<` $value `>`";
}

def MMAFragA : I32EnumAttrCase<"a", 0>;
def MMAFragB : I32EnumAttrCase<"b", 1>;
def MMAFragC : I32EnumAttrCase<"c", 2>;

/// Enum attribute of the different frag types.
def MMAFrag: I32EnumAttr<"MMAFrag", "NVVM MMA frag type",
  [MMAFragA, MMAFragB, MMAFragC]> {
  let genSpecializedAttr = 0;
  let cppNamespace = "::mlir::NVVM";
}
def MMAFragAttr : EnumAttr<NVVM_Dialect, MMAFrag, "mma_frag"> {
  let assemblyFormat = "`<` $value `>`";
}

def NVVM_WMMALoadOp: NVVM_Op<"wmma.load">,
  Results<(outs LLVM_AnyStruct:$res)>,
  Arguments<(ins LLVM_AnyPointer: $ptr, I32: $stride, I32Attr:$m,
             I32Attr:$n, I32Attr:$k, MMALayoutAttr:$layout,
             MMATypesAttr:$eltype, MMAFragAttr:$frag)> {

  let summary = "Warp synchronous matrix load";

  // Since LLVM intrinsic IDs are enum that cannot be dynamically generated in
  // C++ we instantiate a function in tablegen to map the valid configuration
  // to the corresponding intrinsic ID.
  // Because we want a single source of truth, this mean the source of truth
  // about valid combinations needs to be in tablgen, therefore we generate
  // extra helpers to query valid configurations based on the shapes of
  // load/store operations.
  let extraClassDeclaration =
    "static llvm::Intrinsic::ID getIntrinsicID("
    "int m, int n, int k, mlir::NVVM::MMALayout layoutEnum,"
    "mlir::NVVM::MMATypes eltypeEnum,mlir::NVVM::MMAFrag fragEnum) {"
    "llvm::StringRef layout = stringifyEnum(layoutEnum);"
    "llvm::StringRef eltype = stringifyEnum(eltypeEnum);"
    "llvm::StringRef frag = stringifyEnum(fragEnum);"
    #MMA_LD_INTR<"load">.id# "\n"
    "return 0;"
    "}\n"
    "/// Helpers to find valid n dimension based on mxk load shape.\n"
    "static int inferNDimension(int m, int k, mlir::NVVM::MMATypes eltypeEnum) {"
    "  llvm::StringRef eltype = stringifyEnum(eltypeEnum);"
    #MMA_ST_INFER_N<!filter(op, NVVM_MMA_OPS.all_ld_ops, !eq(op.frag, "a"))>.id# "\n"
    "return 0;"
    "}\n"
    "/// Helpers to find valid m dimension based on kxn load shape.\n"
    "static int inferMDimension(int k, int n, mlir::NVVM::MMATypes eltypeEnum) {"
    "  llvm::StringRef eltype = stringifyEnum(eltypeEnum);"
    #MMA_ST_INFER_M<!filter(op, NVVM_MMA_OPS.all_ld_ops, !eq(op.frag, "b"))>.id# "\n"
    "return 0;"
    "}\n"
    "/// Helpers to find valid k dimension based on mxn load shape.\n"
    "static int inferKDimension(int m, int n, mlir::NVVM::MMATypes eltypeEnum) {"
    "  llvm::StringRef eltype = stringifyEnum(eltypeEnum);"
    #MMA_ST_INFER_K<!filter(op, NVVM_MMA_OPS.all_ld_ops, !eq(op.frag, "c"))>.id# "\n"
    "return 0;"
    "}\n";


  string llvmBuilder = [{
      auto operands = moduleTranslation.lookupValues(opInst.getOperands());
      auto intId = mlir::NVVM::WMMALoadOp::getIntrinsicID(
        $m, $n, $k, $layout, $eltype, $frag);
      $res = createIntrinsicCall(builder, intId, operands, {operands[0]->getType()});
  }];

  string baseDescription = [{
    The `nvvm.wmma.load` operation loads a matrix collectively using all the
    threads in a warp.

    The operation takes two arguments, the address from where the matrix
    elements are to be loaded from and a stride. The stride argument
    represents the leading dimension of the source matrix. The address and
    the stride are required to be the same across all threads in the warp.
    Each thread in a warp holds a certain number of elements. The Op returns
    a LLVMStruct which holds the elements of the matrix held by this thread.

    This op is meant to be used along with `nvvm.wmma.store` and
    `nvvm.wmma.mma`.

    Example:

    ```mlir
    %2 = nvvm.wmma.load %0, %1
      {eltype = "f16", frag = "a", k = 16 : i32, layout = "row", m = 16 : i32, n = 16 : i32}
      : (!llvm.ptr<3>) -> !llvm.struct<(vector<2xf16>, vector<2xf16>, vector<2xf16>, vector<2xf16>, vector<2xf16>, vector<2xf16>, vector<2xf16>, vector<2xf16>)>
    ```
    }];

  let assemblyFormat = "$ptr `,` $stride attr-dict `:` functional-type($ptr, $res)";
  let hasVerifier = 1;
}

def NVVM_WMMAStoreOp : NVVM_Op<"wmma.store">,
  Arguments<(ins LLVM_AnyPointer: $ptr,
             I32Attr:$m, I32Attr:$n, I32Attr:$k, MMALayoutAttr:$layout,
             MMATypesAttr:$eltype, Variadic<LLVM_Type>:$args, I32: $stride)>{
  let summary = "Warp synchronous matrix store";

  let extraClassDeclaration =
    "static llvm::Intrinsic::ID getIntrinsicID("
    "int m, int n, int k, mlir::NVVM::MMALayout layoutEnum,"
    "mlir::NVVM::MMATypes eltypeEnum) {"
    "  llvm::StringRef layout = stringifyEnum(layoutEnum);"
    "  llvm::StringRef eltype = stringifyEnum(eltypeEnum);"
    #MMA_ST_INTR<"store">.id# "\n"
    "return 0;"
    "}\n"
    "/// Helpers to find valid k dimension based on mxn store shape.\n"
    "static int inferKDimension(int m, int n, mlir::NVVM::MMATypes eltypeEnum) {"
    "  llvm::StringRef eltype = stringifyEnum(eltypeEnum);"
    #MMA_ST_INFER_K<NVVM_MMA_OPS.all_st_ops>.id#  "\n"
    "return 0;"
    "}";

  string llvmBuilder = [{
      auto operands = moduleTranslation.lookupValues(opInst.getOperands());
      auto intId =
        mlir::NVVM::WMMAStoreOp::getIntrinsicID($m, $n, $k, $layout, $eltype);
      createIntrinsicCall(builder, intId, operands, {operands[0]->getType()});
  }];

  string baseDescription = [{
    The `nvvm.wmma.store` operation stores a matrix collectively using
    all the threads in a warp.

    The operation takes as arguments the address to where the matrix elements are
    to be stored, a stride and the elements to store, held by the current thread.
    The stride argument represents the leading dimension of the destination matrix.
    The address and the stride are required to be the same across all threads in the
    warp.

    This op is meant to be used along with `nvvm.wmma.m16n16k16.load` and
    `nvvm.wmma.m16n16k16.mma`.

    Example:

    ```mlir
    nvvm.wmma.store %0, %1, %2, %3, %4, %5
      {eltype = "f16", k = 16 : i32, layout = "row", m = 16 : i32, n = 16 : i32}
      : !llvm.ptr<3>, vector<2 x f16>, vector<2 x f16>, vector<2 x f16>, vector<2 x f16>
    ```
  }];

  let assemblyFormat = [{
    $ptr `,` $stride `,` $args attr-dict `:` qualified(type($ptr)) `,`
    type($args)
  }];
  let hasVerifier = 1;
}

// Base class for all the variants of WMMA mmaOps that may be defined.
def NVVM_WMMAMmaOp : NVVM_Op<"wmma.mma">,
  Results<(outs LLVM_AnyStruct:$res)>,
  Arguments<(ins I32Attr:$m, I32Attr:$n, I32Attr:$k, MMALayoutAttr:$layoutA,
             MMALayoutAttr:$layoutB, MMATypesAttr:$eltypeA,
             MMATypesAttr:$eltypeB, Variadic<LLVM_Type>:$args)>{
  let summary = "Warp synchronous matrix-multiply accumulate using tensor cores.";

  let extraClassDeclaration =
    "static llvm::Intrinsic::ID getIntrinsicID("
    "int m, int n, int k, mlir::NVVM::MMALayout layoutAEnum,"
    "mlir::NVVM::MMALayout layoutBEnum, mlir::NVVM::MMATypes eltypeAEnum,"
    "mlir::NVVM::MMATypes eltypeBEnum) {"
    "llvm::StringRef layoutA = stringifyEnum(layoutAEnum);"
    "llvm::StringRef layoutB = stringifyEnum(layoutBEnum);"
    "llvm::StringRef eltypeA = stringifyEnum(eltypeAEnum);"
    "llvm::StringRef eltypeB = stringifyEnum(eltypeBEnum);"
    #MMA_MMA_INTR<"mma">.id# "\n"
    "return 0;"
    "}";

  string llvmBuilder = [{
      auto operands = moduleTranslation.lookupValues(opInst.getOperands());
      auto intId = mlir::NVVM::WMMAMmaOp::getIntrinsicID(
        $m, $n, $k, $layoutA, $layoutB, $eltypeA, $eltypeB);
      $res = createIntrinsicCall(builder, intId, operands);
  }];

  string baseDescription = [{
    The `nvvm.wmma.mma` operation performs a matrix-multiply accumulate
    (mma) operation using all the threads in a warp.

    The operation performed is represented as `D = A * B + C`. The operation takes
    as arguments the elements of the matrices `A`, `B`, `C` and `D`, held by the
    current thread. The op returns a LLVM struct which holds a part of the result
    held by the current thread.

    This op is meant to be used along with `nvvm.wmma.load` and
    `nvvm.wmma.store`.

    Example:

    ```mlir
    %16 = nvvm.wmma.mma %0, %1, %2, %3, %4, %5, %6, %7, %8, %9, %10, %11, %12, %13, %14, %15
      {eltypeA = "tf32", eltypeB = "f32", k = 8 : i32, layoutA = "row", layoutB = "row", m = 16 : i32, n = 16 : i32}
      : (i32, i32, i32, i32, i32, i32, i32, i32, f32, f32, f32, f32, f32, f32, f32, f32)
      -> !llvm.struct<(f32, f32, f32, f32, f32, f32, f32, f32)>
    ```
  }];

  let assemblyFormat = "$args attr-dict `:` functional-type($args, $res)";
  let hasVerifier = 1;
}

def NVVM_StMatrixOp: NVVM_PTXBuilder_Op<"stmatrix">,
  Arguments<(ins LLVM_PointerShared:$ptr,
                 Variadic<I32>:$sources,
                 MMALayoutAttr:$layout)> {
  let summary = "cooperative matrix store";
  let description = [{
    Collectively store one or more matrices across all threads in a warp to the
    location indicated by the address operand $ptr in shared memory.
    [For more information, see PTX ISA]
    (https://docs.nvidia.com/cuda/parallel-thread-execution/index.html#warp-level-matrix-store-instruction-stmatrix)
  }];

  let assemblyFormat = "$ptr `,` $sources attr-dict `:` type(operands)";
  let extraClassDefinition = [{
    std::string $cppClass::getPtx() {
      int d = getSources().size();
      std::string ptx = "stmatrix.sync.aligned";
      ptx += ".x" + std::to_string(d);
      if (getLayout() == NVVM::MMALayout::col)
        ptx += ".trans";
      if(d == 1) ptx += ".m8n8.shared.b16 [%0], {%1};";
      if(d == 2) ptx += ".m8n8.shared.b16 [%0], {%1, %2};";
      if(d == 4) ptx += ".m8n8.shared.b16 [%0], {%1, %2, %3, %4};";
      return ptx;
    }
  }];
  let hasVerifier = 1;
}

def NVVM_LdMatrixOp: NVVM_Op<"ldmatrix">,
  Results<(outs AnyType:$res)>,
  Arguments<(ins LLVM_AnyPointer: $ptr, I32Attr:$num, MMALayoutAttr:$layout)> {

  let summary = "cooperative matrix load";

  string llvmBuilder = [{
      auto operands = moduleTranslation.lookupValues(opInst.getOperands());
      auto intId = getLdMatrixIntrinsicId($layout, $num);
      $res = createIntrinsicCall(builder, intId, operands, {operands[0]->getType()});
  }];

  string baseDescription = [{
    The `nvvm.ldmatrix` operation collectively loads one or more matrices across
    all threads in a warp from the location indicated by the address operand
    `ptr` from shared memory.

    The attribute `num` indicates how many 8x8 16-bit matrices are to be loaded.

    All the threads in the warp must execute the same ldmatrix operations.

    Each row of 8 elements needs to be consecutive in memory. Each lane of the
    warp contains the start address of a row of 8 elements laid out as below:

    ```
    num | lane 0--7    | Threads 8--15  | Threads 16--31
    1   | addr0--addr7 |                |
    2   | addr0--addr7 | addr8--addr15  |
    4   | addr0--addr7 | addr8--addr15  | addr16--addr31
    ```

    Example:
    ```mlir
    %l1 = nvvm.ldmatrix %ptr {num = 1 : i32, layout = #nvvm.mma_layout<row>} :
      (!llvm.ptr<3>) -> i32
    %l2 = nvvm.ldmatrix %ptr {num = 4 : i32, layout = #nvvm.mma_layout<row>} :
      (!llvm.ptr<3>) -> !llvm.struct<(i32, i32, i32, i32)>
    ```
  }];

  let assemblyFormat = "$ptr attr-dict `:` functional-type($ptr, $res)";
  let hasVerifier = 1;
}

def NVVM_MmaOp : NVVM_Op<"mma.sync", [AttrSizedOperandSegments]> {

  let summary = "cooperative matrix-multiply and accumulate";

  let description = [{
    The `nvvm.mma.sync` operation collectively performs the operation
    `D = matmul(A, B) + C` using all threads in a warp.

    All the threads in the warp must execute the same `mma.sync` operation.

    For each possible multiplicand PTX data type, there are one or more possible
    instruction shapes given as "mMnNkK". The below table describes the possibilities
    as well as the types required for the operands. Note that the data type for
    C (the accumulator) and D (the result) can vary independently when there are
    multiple possibilities in the "C/D Type" column.

    When an optional attribute cannot be immediately inferred from the types of
    the operands and the result during parsing or validation, an error will be
    raised.

    `b1Op` is only relevant when the binary (b1) type is given to
    `multiplicandDataType`. It specifies how the multiply-and-acumulate is
    performed and is either `xor_popc` or `and_poc`. The default is `xor_popc`.

    `intOverflowBehavior` is only relevant when the `multiplicandType` attribute
    is one of `u8, s8, u4, s4`, this attribute describes how overflow is handled
    in the accumulator. When the attribute is `satfinite`, the accumulator values
    are clamped in the int32 range on overflow. This is the default behavior.
    Alternatively, accumulator behavior `wrapped` can also be specified, in
    which case overflow wraps from one end of the range to the other.

    `layoutA` and `layoutB` are required and should generally be set to
    `#nvvm.mma_layout<row>` and `#nvvm.mma_layout<col>` respectively, but other
    combinations are possible for certain layouts according to the table below.

    ```
    | A/B Type | Shape     | ALayout | BLayout | A Type   | B Type   | C/D Type          |
    |----------|-----------|---------|---------|----------|----------|-------------------|
    | f64      | .m8n8k4   | row     | col     | 1x f64   | 1x f64   | 2x f64            |
    | f16      | .m8n8k4   | row/col | row/col | 2x f16x2 | 2x f16x2 | 4x f16x2 or 8xf32 |
    |          | .m16n8k8  | row     | col     | 2x f16x2 | 1x f16x2 | 2x f16x2 or 4 f32 |
    |          | .m16n8k16 | row     | col     | 4x f16x2 | 2x f16x2 | 2x f16x2 or 4 f32 |
    | bf16     | .m16n8k8  | row     | col     | 2x f16x2 | 1x f16x2 | 2x f16x2 or 4 f32 |
    |          | .m16n8k16 | row     | col     | 4x f16x2 | 2x f16x2 | 2x f16x2 or 4 f32 |
    | tf32     | .m16n8k4  | row     | col     | 2x i32   | 1x i32   | 4x f32            |
    |          | .m16n8k8  | row     | col     | 4x i32   | 2x i32   | 2x f16x2 or 4 f32 |
    | u8/s8    | .m8n8k16  | row     | col     | 1x i32   | 1x i32   | 2x i32            |
    |          | .m16n8k16 | row     | col     | 2x i32   | 1x i32   | 4x i32            |
    |          | .m16n8k32 | row     | col     | 4x i32   | 2x i32   | 4x i32            |
    | u4/s4    | .m8n8k32  | row     | col     | 1x i32   | 1x i32   | 2x i32            |
    |          | m16n8k32  | row     | col     | 2x i32   | 1x i32   | 4x i32            |
    |          | m16n8k64  | row     | col     | 4x i32   | 2x i32   | 4x i32            |
    | b1       | m8n8k128  | row     | col     | 1x i32   | 1x i32   | 2x i32            |
    |          | m16n8k128 | row     | col     | 2x i32   | 1x i32   | 4x i32            |
    ```


    Example:
    ```mlir

    %128 = nvvm.mma.sync A[%120, %121, %122, %123]
                         B[%124, %125]
                         C[%126, %127]
                         {layoutA = #nvvm.mma_layout<row>,
                          layoutB = #nvvm.mma_layout<col>,
                          shape = {k = 16 : i32, m = 16 : i32, n = 8 : i32}}
        : (vector<2xf16>, vector<2xf16>, vector<2xf16>)
           -> !llvm.struct<(vector<2xf16>, vector<2xf16>)>
    ```
  }];

  let results = (outs LLVM_AnyStruct:$res);
  let arguments = (ins NVVM_MMAShapeAttr:$shape,
             OptionalAttr<MMAB1OpAttr>:$b1Op,
             OptionalAttr<MMAIntOverflowAttr>:$intOverflowBehavior,
             MMALayoutAttr:$layoutA,
             MMALayoutAttr:$layoutB,
             OptionalAttr<MMATypesAttr>:$multiplicandAPtxType,
             OptionalAttr<MMATypesAttr>:$multiplicandBPtxType,
             Variadic<LLVM_Type>:$operandA,
             Variadic<LLVM_Type>:$operandB,
             Variadic<LLVM_Type>:$operandC);

  let extraClassDeclaration = !strconcat([{
      static llvm::Intrinsic::ID getIntrinsicID(
            int64_t m, int64_t n, uint64_t k,
            std::optional<MMAB1Op> b1Op,
            std::optional<MMAIntOverflow> sat,
            mlir::NVVM::MMALayout layoutAEnum, mlir::NVVM::MMALayout layoutBEnum,
            mlir::NVVM::MMATypes eltypeAEnum, mlir::NVVM::MMATypes eltypeBEnum,
            mlir::NVVM::MMATypes eltypeCEnum, mlir::NVVM::MMATypes eltypeDEnum) {
        llvm::StringRef layoutA = stringifyEnum(layoutAEnum);
        llvm::StringRef layoutB = stringifyEnum(layoutBEnum);
        llvm::StringRef eltypeA = stringifyEnum(eltypeAEnum);
        llvm::StringRef eltypeB = stringifyEnum(eltypeBEnum);
        llvm::StringRef eltypeC = stringifyEnum(eltypeCEnum);
        llvm::StringRef eltypeD = stringifyEnum(eltypeDEnum);
        }],
        MMA_SYNC_INTR<>.id, [{
        return 0;
      }

      static std::optional<mlir::NVVM::MMATypes> inferOperandMMAType(Type operandElType,
        bool isAccumulator);

      MMATypes accumPtxType();
      MMATypes resultPtxType();
    }]);

  let builders = [
      OpBuilder<(ins  "Type":$resultType, "ValueRange":$operandA,
        "ValueRange":$operandB, "ValueRange":$operandC,
        "ArrayRef<int64_t>":$shape, "std::optional<MMAB1Op>":$b1Op,
        "std::optional<MMAIntOverflow>":$intOverflow,
        "std::optional<std::array<MMATypes, 2>>":$multiplicandPtxTypes,
        "std::optional<std::array<MMALayout, 2>>":$multiplicandLayouts)>
    ];

  string llvmBuilder = [{
    auto operands = moduleTranslation.lookupValues(opInst.getOperands());
    auto intId = mlir::NVVM::MmaOp::getIntrinsicID(
        $shape.getM(), $shape.getN(), $shape.getK(),
        $b1Op, $intOverflowBehavior,
        $layoutA, $layoutB,
        *$multiplicandAPtxType,
        *$multiplicandBPtxType,
        op.accumPtxType(),
        op.resultPtxType());

    $res = createIntrinsicCall(
      builder, intId, operands);
  }];

  let hasCustomAssemblyFormat = 1;
  let hasVerifier = 1;
}

//===----------------------------------------------------------------------===//
// NVVM TMA Ops
//===----------------------------------------------------------------------===//

def NVVM_CpAsyncBulkCommitGroupOp : NVVM_Op<"cp.async.bulk.commit.group">,
  Arguments<(ins )> {
  let assemblyFormat = "attr-dict";
  let description = [{
    This Op commits all prior initiated but uncommitted cp.async.bulk
    instructions into a cp.async.bulk-group.

    [For more information, see PTX ISA]
    (https://docs.nvidia.com/cuda/parallel-thread-execution/index.html#data-movement-and-conversion-instructions-cp-async-bulk-commit-group)
  }];

  string llvmBuilder = [{
    createIntrinsicCall(builder, llvm::Intrinsic::nvvm_cp_async_bulk_commit_group);
  }];
}

def NVVM_CpAsyncBulkWaitGroupOp : NVVM_Op<"cp.async.bulk.wait_group">,
  Arguments<(ins 
    ConfinedAttr<I32Attr, [IntMinValue<0>]>:$group, 
    OptionalAttr<UnitAttr>:$read)> {
  let assemblyFormat = "$group attr-dict";
  let description = [{
    Op waits for completion of the most recent bulk async-groups.

    The `$group` operand tells waiting has to be done until for $group or fewer
    of the most recent bulk async-groups. If `$group` is 0, the op wait until 
    all the most recent bulk async-groups have completed.

    The `$read` indicates that the waiting has to be done until all the bulk 
    async operations in the specified bulk async-group have completed reading 
    from their source locations.

    [For more information, see PTX ISA]
    (https://docs.nvidia.com/cuda/parallel-thread-execution/index.html#data-movement-and-conversion-instructions-cp-async-bulk-wait-group)
  }];
  
  string llvmBuilder = [{
    auto intId = op.getRead() ?
      llvm::Intrinsic::nvvm_cp_async_bulk_wait_group_read :
      llvm::Intrinsic::nvvm_cp_async_bulk_wait_group;
    createIntrinsicCall(builder, intId, builder.getInt32($group));
  }];
}

def NVVM_CpAsyncBulkTensorGlobalToSharedClusterOp :
  NVVM_Op<"cp.async.bulk.tensor.shared.cluster.global",
  [DeclareOpInterfaceMethods<BasicPtxBuilderOpInterface>,
  AttrSizedOperandSegments]>,
  Arguments<(ins  LLVM_PointerShared:$dstMem,
                  LLVM_AnyPointer:$tmaDescriptor,
                  Variadic<I32>:$coordinates,
                  LLVM_PointerShared:$mbar,
                  Variadic<I16>:$im2colOffsets,
                  Optional<I16>:$multicastMask,
                  Optional<I64>:$l2CacheHint,
                  PtxPredicate:$predicate)> {
  let description = [{
    Initiates an asynchronous copy operation on the tensor data from global
    memory to shared memory.

    The Op operates has two load modes:
    1) Tiled Mode: It's the default mode. The source multi-dimensional tensor
    layout is preserved at the destination.

    2) Im2col Mode: This mode is used when `im2colOffsets` operands are present.
    the elements in the Bounding Box of the source tensor are rearranged into
    columns at the destination. In this mode, the tensor has to be at least
    3-dimensional.

    The `multicastMask` operand is optional. When it is present, the Op copies
    data from global memory to shared memory of multiple CTAs in the cluster.
    Operand `multicastMask` specifies the destination CTAs in the cluster such
    that each bit position in the 16-bit `multicastMask` operand corresponds to
    the `nvvm.read.ptx.sreg.ctaid` of the destination CTA.

    The `l2CacheHint` operand is optional, and it is used to specify cache
    eviction policy that may be used during the memory access.

    [For more information, see PTX ISA]
    (https://docs.nvidia.com/cuda/parallel-thread-execution/index.html#data-movement-and-conversion-instructions-cp-async-bulk-tensor)
  }];

  let assemblyFormat = [{
    $dstMem `,`
    $tmaDescriptor `,`
    $mbar `,`
    `box` `[`$coordinates `]`
    (`im2col` `[` $im2colOffsets^ `]` )?
    (`multicast_mask` `=` $multicastMask^ )?
    (`l2_cache_hint` `=` $l2CacheHint^ )?
    (`predicate` `=` $predicate^)?
    attr-dict  `:` type($dstMem) `,` type($tmaDescriptor)
  }];

  let extraClassDefinition = [{
    std::string $cppClass::getPtx() {
      int im2colDim = getIm2colOffsets().size();
      int dim = getCoordinates().size();
      std::string ptx = "cp.async.bulk.tensor.";
      ptx += std::to_string(dim) + "d.";
      ptx += "shared::cluster.global.mbarrier::complete_tx::bytes";
      if(im2colDim) ptx += ".im2col";
      if(getMulticastMask()) ptx += ".multicast::cluster";
      if(getL2CacheHint()) ptx += ".L2::cache_hint";

      auto preg = [](int r) { return "%" + std::to_string(r); };

      // Build Registers
      ptx += " [%0], [%1, {";
      int r = 2;
      for(int i = 0; i < dim; i++) ptx += preg(r+i) + ",";
      ptx.pop_back(); r += dim;
      ptx += "} ], [%" + std::to_string(r++) + "]";
      if(im2colDim) {
        ptx += ",{";
        for(int i = 0; i < im2colDim; i++) ptx += preg(r+i) + ",";
        ptx.pop_back(); r += im2colDim;
        ptx += "}";
      }
      if(getMulticastMask()) ptx += ", " + preg(r++);
      if(getL2CacheHint()) ptx += ", " + preg(r++);
      ptx += ";";
      return ptx;
    }
  }];
  let hasVerifier = 1;
}

def NVVM_CpAsyncBulkTensorSharedCTAToGlobalOp :
  NVVM_Op<"cp.async.bulk.tensor.global.shared.cta",
  [DeclareOpInterfaceMethods<BasicPtxBuilderOpInterface>,
  AttrSizedOperandSegments]>,
  Arguments<(ins  LLVM_AnyPointer:$tmaDescriptor,
                  LLVM_PointerShared:$srcMem,
                  Variadic<I32>:$coordinates,
                  PtxPredicate:$predicate)> {
  let assemblyFormat = [{
    $tmaDescriptor `,`
    $srcMem `,`
    `box` `[`$coordinates `]`
    (`,` `predicate` `=` $predicate^)?
    attr-dict  `:` type(operands)
  }];
  let extraClassDefinition = [{
    std::string $cppClass::getPtx() {
      int dim = getCoordinates().size();
      std::string ptx = "cp.async.bulk.tensor.";
      ptx += std::to_string(dim) + "d.";
      ptx += "global.shared::cta.bulk_group";
      if(dim == 1) ptx += " [%0, {%2} ], [%1];";
      if(dim == 2) ptx += " [%0, {%2, %3} ], [%1];";
      if(dim == 3) ptx += " [%0, {%2, %3, %4} ], [%1];";
      if(dim == 4) ptx += " [%0, {%2, %3, %4, %5} ], [%1];";
      if(dim == 5) ptx += " [%0, {%2, %3, %4, %5, %6} ], [%1];";
      return ptx;
    }
  }];
  let hasVerifier = 1;
}

def NVVM_PrefetchTensorMapOp : NVVM_Op<"prefetch.tensormap",
                    [DeclareOpInterfaceMethods<BasicPtxBuilderOpInterface>]>,
  Arguments<(ins LLVM_AnyPointer:$tmaDescriptor, PtxPredicate:$predicate)> {
  let assemblyFormat = "$tmaDescriptor (`,` `predicate` `=` $predicate^)? attr-dict `:` type(operands)";
  let extraClassDefinition = [{
    std::string $cppClass::getPtx() {
      return std::string("prefetch.tensormap [%0];");
    }
  }];
}

//===----------------------------------------------------------------------===//
// NVVM Wgmma Ops
//===----------------------------------------------------------------------===//

def NVVM_WgmmaFenceAlignedOp : NVVM_PTXBuilder_Op<"wgmma.fence.aligned"> {
  let arguments = (ins);
  let description = [{
    Enforce an ordering of register accesses between warpgroup level matrix
    multiplication and other operations.

    [For more information, see PTX ISA](https://docs.nvidia.com/cuda/parallel-thread-execution/index.html#asynchronous-warpgroup-level-matrix-instructions-wgmma-fence)
  }];
  let assemblyFormat = "attr-dict";
  let extraClassDefinition = [{
    std::string $cppClass::getPtx() { return std::string("wgmma.fence.sync.aligned;"); }
  }];
}

def NVVM_WgmmaGroupSyncAlignedOp : NVVM_PTXBuilder_Op<"wgmma.commit.group.sync.aligned">,
  Arguments<(ins )> {
  let assemblyFormat = "attr-dict";
  let description = [{
    Commits all prior uncommitted warpgroup level matrix multiplication operations.

    [For more information, see PTX ISA](https://docs.nvidia.com/cuda/parallel-thread-execution/index.html#asynchronous-warpgroup-level-matrix-instructions-wgmma-commit-group)
  }];
  let extraClassDefinition = [{
    std::string $cppClass::getPtx() { return std::string("wgmma.commit_group.sync.aligned;"); }
  }];
}

def NVVM_WgmmaWaitGroupSyncOp : NVVM_PTXBuilder_Op<"wgmma.wait.group.sync.aligned">{
  let arguments = (ins I32Attr:$group);
  let assemblyFormat = "attr-dict $group";
  let description = [{
    Signal the completion of a preceding warpgroup operation.

    [For more information, see PTX ISA](https://docs.nvidia.com/cuda/parallel-thread-execution/index.html#asynchronous-warpgroup-level-matrix-instructions-wgmma-wait-group)
  }];
  let extraClassDefinition = [{
    std::string $cppClass::getPtx() { return std::string("wgmma.wait_group.sync.aligned %0;"); }
  }];
}

/// Enum attribute type for the negating of input operands
def WGMMAScaleInNeg : I32EnumAttrCase<"neg", -1>;
def WGMMAScaleInOne : I32EnumAttrCase<"one", 1>;
def WGMMAScaleIn : I32EnumAttr<"WGMMAScaleIn", "WGMMA overflow options",
  [WGMMAScaleInOne, WGMMAScaleInNeg]> {
  let genSpecializedAttr = 0;
  let cppNamespace = "::mlir::NVVM";
}
def WGMMAScaleInAttr : EnumAttr<NVVM_Dialect, WGMMAScaleIn, "wgmma_scale_in"> {
  let assemblyFormat = "`<` $value `>`";
}

/// Enum attribute type for the output operand
def WGMMAScaleOutZero : I32EnumAttrCase<"zero", 0>;
def WGMMAScaleOutOne : I32EnumAttrCase<"one", 1>;
def WGMMAScaleOut : I32EnumAttr<"WGMMAScaleOut", "WGMMA input predicate",
  [WGMMAScaleOutZero, WGMMAScaleOutOne]> {
  let genSpecializedAttr = 0;
  let cppNamespace = "::mlir::NVVM";
}
def WGMMAScaleOutAttr : EnumAttr<NVVM_Dialect, WGMMAScaleOut, "wgmma_scale_out"> {
  let assemblyFormat = "`<` $value `>`";
}

/// Enum attribute of the different PTX element types used for WGMMA operands.
def WGMMATypeF16  : I32EnumAttrCase<"f16", 0>;
def WGMMATypeTF32 : I32EnumAttrCase<"tf32", 1>;
def WGMMATypeU8 : I32EnumAttrCase<"u8", 2>;
def WGMMATypeS8 : I32EnumAttrCase<"s8", 3>;
def WGMMATypeB1 : I32EnumAttrCase<"b1", 4>;
def WGMMATypeBF16 : I32EnumAttrCase<"bf16", 5>;
def WGMMATypeF8E4M3 : I32EnumAttrCase<"e4m3", 6>;
def WGMMATypeF8E5M2 : I32EnumAttrCase<"e5m2", 7>;
def WGMMATypeF32 : I32EnumAttrCase<"f32", 8>;
def WGMMATypeS32 : I32EnumAttrCase<"s32", 9>;

def WGMMATypes : I32EnumAttr<"WGMMATypes", "NVVM WGMMA types",
  [WGMMATypeF16, WGMMATypeTF32,
    WGMMATypeU8, WGMMATypeS8,
<<<<<<< HEAD
    WGMMATypeB1, WGMMATypeBF16, WGMMATypeF8E4M3,
    WGMMATypeF8E5M2]> {
=======
    WGMMATypeB1, WGMMATypeBF16, WGMMATypeF8E4M3, 
    WGMMATypeF8E5M2, WGMMATypeF32, WGMMATypeS32]> {
>>>>>>> 5e3fc9c3
  let genSpecializedAttr = 0;
  let cppNamespace = "::mlir::NVVM";
}
def WGMMATypesAttr : EnumAttr<NVVM_Dialect, WGMMATypes, "wgmma_type"> {
  let assemblyFormat = "`<` $value `>`";
}


def NVVM_WgmmaMmaAsyncOp : NVVM_Op<"wgmma.mma_async",
              [DeclareOpInterfaceMethods<BasicPtxBuilderOpInterface>,
                PredOpTrait<"input struct and result struct must be the same type",
                  TCresIsSameAsOpBase<0, 0>>,]>
{
  let results = (outs LLVM_AnyStruct:$results);
  let arguments = (ins
    LLVM_AnyStruct:$inouts,
    I64:$descriptorA,
    I64:$descriptorB,
    NVVM_MMAShapeAttr:$shape,
    WGMMATypesAttr:$typeA,
    WGMMATypesAttr:$typeB,
    WGMMATypesAttr:$typeD,
    WGMMAScaleOutAttr:$scaleD,
    WGMMAScaleInAttr:$scaleA,
    WGMMAScaleInAttr:$scaleB,
    MMALayoutAttr:$layoutA,
    MMALayoutAttr:$layoutB,
    OptionalAttr<MMAIntOverflowAttr>:$satfinite
<<<<<<< HEAD
  );

   let assemblyFormat = [{
      $descriptorA `,` $descriptorB `,` $shape `,`
      `D` `[` $inouts `,` $scaleD (`,` $satfinite^)? `]` `,`
      `A` `[` $typeA `,` $scaleA `,` $layoutA `]` `,`
=======
  );  
  
   let assemblyFormat = [{ 
      $descriptorA `,` $descriptorB `,` $inouts `,` $shape `,`
      `D` `[` $typeD `,` $scaleD (`,` $satfinite^)? `]` `,`
      `A` `[` $typeA `,` $scaleA `,` $layoutA `]` `,` 
>>>>>>> 5e3fc9c3
      `B` `[` $typeB `,` $scaleB `,` $layoutB `]`
      attr-dict `:`
      type($inouts) `->` type($results)
    }];

  let description = [{
    The warpgroup (128 threads) level matrix multiply and accumulate operation
    has either of the following forms, where matrix D is called accumulator:
      D = A * B + D
      D = A * B, where the input from accumulator D is disabled.

    Supported shapes:
    ```
    |--------------|--------------|------------|--------------|---------------|
    |              |              |            |              |f16+=e4m3*e4m3 |
    |              |              |            |              |f16+=e5m2*e5m2 |
    |f32+=tf32*tf32|f16+=f16 *f16 | s32+=s8*s8 |s32 += b1 * b1|f16+=e5m2*e4m3 |
    |              |f32+=f16 *f16 | s32+=u8*u8 |              |f16+=e4m3*e5m2 |
    |              |f32+=bf16*bf16| s32+=u8*u8 |              |f16+=e4m3*e5m2 |
    |              |f32+=bf16*bf16| s32+=s8*u8 |              |f32+=e4m3*e4m3 |
    |              |              | s32+=u8*s8 |              |f32+=e5m2*e5m2 |
    |              |              |            |              |f32+=e4m3*e5m2 |
    |              |              |            |              |f32+=e4m3*e5m2 |
    |--------------|--------------|------------|--------------|---------------|
    |   .m64n8k8   |  .m64n8k16   | .m64n8k32  | .m64n8k256   | .m64n8k32     |
    |   .m64n16k8  |  .m64n16k16  | .m64n16k32 | .m64n16k256  | .m64n16k32    |
    |   .m64n24k8  |  .m64n24k16  | .m64n24k32 | .m64n24k256  | .m64n24k32    |
    |   .m64n32k8  |  .m64n32k16  | .m64n32k32 | .m64n32k256  | .m64n32k32    |
    |   .m64n40k8  |  .m64n40k16  | .m64n48k32 | .m64n48k256  | .m64n40k32    |
    |   .m64n48k8  |  .m64n48k16  | .m64n64k32 | .m64n64k256  | .m64n48k32    |
    |   .m64n56k8  |  .m64n56k16  | .m64n80k32 | .m64n80k256  | .m64n56k32    |
    |   .m64n64k8  |  .m64n64k16  | .m64n96k32 | .m64n96k256  | .m64n64k32    |
    |   .m64n72k8  |  .m64n72k16  | .m64n112k32| .m64n112k256 | .m64n72k32    |
    |   .m64n80k8  |  .m64n80k16  | .m64n128k32| .m64n128k256 | .m64n80k32    |
    |   .m64n88k8  |  .m64n88k16  | .m64n144k32| .m64n144k256 | .m64n88k32    |
    |   .m64n96k8  |  .m64n96k16  | .m64n160k32| .m64n160k256 | .m64n96k32    |
    |   .m64n104k8 |  .m64n104k16 | .m64n176k32| .m64n176k256 | .m64n104k32   |
    |   .m64n112k8 |  .m64n112k16 | .m64n192k32| .m64n192k256 | .m64n112k32   |
    |   .m64n120k8 |  .m64n120k16 | .m64n208k32| .m64n208k256 | .m64n120k32   |
    |   .m64n128k8 |  .m64n128k16 | .m64n224k32| .m64n224k256 | .m64n128k32   |
    |   .m64n136k8 |  .m64n136k16 | .m64n240k32| .m64n240k256 | .m64n136k32   |
    |   .m64n144k8 |  .m64n144k16 | .m64n256k32| .m64n256k256 | .m64n144k32   |
    |   .m64n152k8 |  .m64n152k16 |            |              | .m64n152k32   |
    |   .m64n160k8 |  .m64n160k16 |            |              | .m64n160k32   |
    |   .m64n168k8 |  .m64n168k16 |            |              | .m64n168k32   |
    |   .m64n176k8 |  .m64n176k16 |            |              | .m64n176k32   |
    |   .m64n184k8 |  .m64n184k16 |            |              | .m64n184k32   |
    |   .m64n192k8 |  .m64n192k16 |            |              | .m64n192k32   |
    |   .m64n200k8 |  .m64n200k16 |            |              | .m64n200k32   |
    |   .m64n208k8 |  .m64n208k16 |            |              | .m64n208k32   |
    |   .m64n216k8 |  .m64n216k16 |            |              | .m64n216k32   |
    |   .m64n224k8 |  .m64n224k16 |            |              | .m64n224k32   |
    |   .m64n232k8 |  .m64n232k16 |            |              | .m64n232k32   |
    |   .m64n240k8 |  .m64n240k16 |            |              | .m64n240k32   |
    |   .m64n248k8 |  .m64n248k16 |            |              | .m64n248k32   |
    |   .m64n256k8 |  .m64n256k16 |            |              | .m64n256k32   |
    |--------------|--------------|------------|--------------|---------------|
    ```


    [For more information, see PTX ISA](https://docs.nvidia.com/cuda/parallel-thread-execution/index.html#asynchronous-warpgroup-level-matrix-instructions)
  }];

  let hasVerifier = 1;

  let extraClassDeclaration = [{
    void getAsmValues(RewriterBase &rewriter,
        llvm::SmallVectorImpl<std::pair<mlir::Value, mlir::NVVM::PTXRegisterMod>> &asmValues);
  }];
}

//===----------------------------------------------------------------------===//
// NVVM target attribute.
//===----------------------------------------------------------------------===//

def NVVM_TargettAttr : NVVM_Attr<"NVVMTarget", "target"> {
  let description = [{
    GPU target attribute for controlling compilation of NVIDIA targets. All
    parameters decay into default values if not present.

    Examples:

    1. Target with default values.
    ```
      gpu.module @mymodule [#nvvm.target] attributes {...} {
        ...
      }
    ```

    2. Target with `sm_90` chip and fast math.
    ```
      gpu.module @mymodule [#nvvm.target<chip = "sm_90", flags = {fast}>] {
        ...
      }
    ```
  }];
  let parameters = (ins
    DefaultValuedParameter<"int", "2", "Optimization level to apply.">:$O,
    StringRefParameter<"Target triple.", "\"nvptx64-nvidia-cuda\"">:$triple,
    StringRefParameter<"Target chip.", "\"sm_50\"">:$chip,
    StringRefParameter<"Target chip features.", "\"+ptx60\"">:$features,
    OptionalParameter<"DictionaryAttr", "Target specific flags.">:$flags,
    OptionalParameter<"ArrayAttr", "Files to link to the LLVM module.">:$link
  );
  let assemblyFormat = [{
    (`<` struct($O, $triple, $chip, $features, $flags, $link)^ `>`)?
  }];
  let builders = [
    AttrBuilder<(ins CArg<"int", "2">:$optLevel,
                     CArg<"StringRef", "\"nvptx64-nvidia-cuda\"">:$triple,
                     CArg<"StringRef", "\"sm_50\"">:$chip,
                     CArg<"StringRef", "\"+ptx60\"">:$features,
                     CArg<"DictionaryAttr", "nullptr">:$targetFlags,
                     CArg<"ArrayAttr", "nullptr">:$linkFiles), [{
      return Base::get($_ctxt, optLevel, triple, chip, features, targetFlags, linkFiles);
    }]>
  ];
  let skipDefaultBuilders = 1;
  let genVerifyDecl = 1;
  let extraClassDeclaration = [{
    bool hasFlag(StringRef flag) const;
    bool hasFastMath() const;
    bool hasFtz() const;
  }];
  let extraClassDefinition = [{
    bool $cppClass::hasFlag(StringRef flag) const {
      if (DictionaryAttr flags = getFlags())
        return flags.get(flag) != nullptr;
      return false;
    }
    bool $cppClass::hasFastMath() const {
      return hasFlag("fast");
    }
    bool $cppClass::hasFtz() const {
      return hasFlag("ftz");
    }
  }];
}

#endif // NVVMIR_OPS<|MERGE_RESOLUTION|>--- conflicted
+++ resolved
@@ -1845,13 +1845,8 @@
 def WGMMATypes : I32EnumAttr<"WGMMATypes", "NVVM WGMMA types",
   [WGMMATypeF16, WGMMATypeTF32,
     WGMMATypeU8, WGMMATypeS8,
-<<<<<<< HEAD
-    WGMMATypeB1, WGMMATypeBF16, WGMMATypeF8E4M3,
-    WGMMATypeF8E5M2]> {
-=======
     WGMMATypeB1, WGMMATypeBF16, WGMMATypeF8E4M3, 
     WGMMATypeF8E5M2, WGMMATypeF32, WGMMATypeS32]> {
->>>>>>> 5e3fc9c3
   let genSpecializedAttr = 0;
   let cppNamespace = "::mlir::NVVM";
 }
@@ -1880,21 +1875,12 @@
     MMALayoutAttr:$layoutA,
     MMALayoutAttr:$layoutB,
     OptionalAttr<MMAIntOverflowAttr>:$satfinite
-<<<<<<< HEAD
-  );
-
-   let assemblyFormat = [{
-      $descriptorA `,` $descriptorB `,` $shape `,`
-      `D` `[` $inouts `,` $scaleD (`,` $satfinite^)? `]` `,`
-      `A` `[` $typeA `,` $scaleA `,` $layoutA `]` `,`
-=======
   );  
   
    let assemblyFormat = [{ 
       $descriptorA `,` $descriptorB `,` $inouts `,` $shape `,`
       `D` `[` $typeD `,` $scaleD (`,` $satfinite^)? `]` `,`
       `A` `[` $typeA `,` $scaleA `,` $layoutA `]` `,` 
->>>>>>> 5e3fc9c3
       `B` `[` $typeB `,` $scaleB `,` $layoutB `]`
       attr-dict `:`
       type($inouts) `->` type($results)
